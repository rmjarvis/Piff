# Copyright (c) 2016 by Mike Jarvis and the other collaborators on GitHub at
# https://github.com/rmjarvis/Piff  All rights reserved.
#
# Piff is free software: Redistribution and use in source and binary forms
# with or without modification, are permitted provided that the following
# conditions are met:
#
# 1. Redistributions of source code must retain the above copyright notice, this
#    list of conditions and the disclaimer given in the accompanying LICENSE
#    file.
# 2. Redistributions in binary form must reproduce the above copyright notice,
#    this list of conditions and the disclaimer given in the documentation
#    and/or other materials provided with the distribution.

from __future__ import print_function
import galsim
import numpy as np
import fitsio
import os
import piff

from piff_test_helper import timer

<<<<<<< HEAD

=======
>>>>>>> 0e0c55b4
@timer
def test_init():
    """Test the basic initialization of a StarData object.
    """

    # Use an odd-sized image, so image.trueCenter() and image.center() are the same thing.
    # Otherwise, u,v below will be half-integer values.
    size = 63

    # Center the image at a non-trivial location to simulate this being a cutout from a larger
    # image.
    icen = 598
    jcen = 109

    # Use pixel scale = 1, so image_pos and focal pos are the same thing.
    image = galsim.Image(size,size, scale=1)
    field_pos = image.center()

    # Update the bounds so the image is centered at icen, jcen.
    # Note: this also updates the wcs, so u,v at the center is still field_pos
    image.setCenter(icen, jcen)

    # Just draw something so it has non-trivial pixel values.
    galsim.Gaussian(sigma=5).drawImage(image)

    weight = galsim.ImageI(image.bounds, init_value=1)  # all weights = 1
    # To make below tests of weight pixel values useful, add the image to weight, so pixel
    # values are not all identical.

    image_pos = image.center()

    properties = {
        'ra' : 34.1234,
        'dec' : -15.567,
        'color_ri' : 0.5,
        'color_iz' : -0.2,
        'ccdnum' : 3
    }

    stardata = piff.StarData(image, image_pos, weight=weight, properties=properties)

    # Test attributes
    np.testing.assert_array_equal(stardata.image.array, image.array)
    np.testing.assert_array_equal(stardata.weight.array, weight.array)
    np.testing.assert_equal(stardata.image_pos, image_pos)

    # Test properties access viw properties attribute or directly with []
    for key, value in properties.items():
        np.testing.assert_equal(stardata.properties[key], value)
        np.testing.assert_equal(stardata[key], value)

    # Test the automatically generated properties
    print('image_pos = ',image_pos)
    print('image.wcs = ',image.wcs)
    print('props = ',stardata.properties)
    for key, value in [ ('x',image_pos.x), ('y',image_pos.y),
                        ('u',field_pos.x), ('v',field_pos.y) ]:
        np.testing.assert_equal(stardata.properties[key], value)
        np.testing.assert_equal(stardata[key], value)

    # Test access via getImage method:
    im, wt, pos = stardata.getImage()
    np.testing.assert_array_equal(im.array, image.array)
    np.testing.assert_array_equal(wt.array, weight.array)
    np.testing.assert_equal(pos, image_pos)

    # Test access via getDataVector method:
    # Note: This array() and then .T is like zip for Python lists.
    for data, wt, u, v in np.array(stardata.getDataVector()).T:
        # In this case, these should be integers, but round in case of numerical inaccuracy.
        iu = int(round(u))
        jv = int(round(v))
        # GalSim images access pixels as (x,y)
        np.testing.assert_equal(data, image(iu+icen,jv+jcen))
        np.testing.assert_equal(wt, weight(iu+icen,jv+jcen))
        # Numpy arrays access elements as [y,x]
        np.testing.assert_equal(data, image.array[jv+size//2, iu+size//2])
        np.testing.assert_equal(wt, weight.array[jv+size//2, iu+size//2])

    print("Passed basic initialization of StarData")


@timer
def test_euclidean():
    """Test a slightly more complicated WCS and an object not centered at the center of the image.
    """

    # Make a non-trivial WCS
    wcs = galsim.AffineTransform(0.26, -0.02, 0.03, 0.28,
                                 world_origin=galsim.PositionD(912.4, -833.1))
    print('wcs = ',wcs)

    # Start with a larger image from which we will cut out the postage stamp
    full_image = galsim.Image(2048,2048, wcs=wcs)
    full_weight = galsim.ImageS(2048,2048, wcs=wcs, init_value=1)
    print('origin of full image is at u,v = ',full_image.wcs.toWorld(full_image.origin()))
    print('center of full image is at u,v = ',full_image.wcs.toWorld(full_image.center()))

    # Make a postage stamp cutout
    size = 64   # This time, use an even size.
    image_pos = galsim.PositionD(1083.9, 617.3)
    field_pos = wcs.toWorld(image_pos)
    icen = int(image_pos.x)
    jcen = int(image_pos.y)

    bounds = galsim.BoundsI(icen-size//2+1, icen+size//2, jcen-size//2+1, jcen+size//2)
    image = full_image[bounds]
    weight = full_weight[bounds]

    print('image_pos = ',image_pos)
    print('field pos (u,v) = ',field_pos)
    print('origin of ps image is at u,v = ',image.wcs.toWorld(image.origin()))
    print('center of ps image is at u,v = ',image.wcs.toWorld(image.center()))

    # Just draw something so it has non-trivial pixel values.
    galsim.Gaussian(sigma=5).drawImage(image)
    weight += image

    stardata = piff.StarData(image, image_pos, weight=weight)

    # Test properties
    print('props = ',stardata.properties)
    np.testing.assert_equal(stardata['x'], image_pos.x)
    np.testing.assert_equal(stardata['y'], image_pos.y)
    np.testing.assert_equal(stardata['u'], field_pos.x)
    np.testing.assert_equal(stardata['v'], field_pos.y)
    # Shouldn't matter whether we use the original wcs or the one in the postage stamp.
    np.testing.assert_equal(stardata['u'], image.wcs.toWorld(image_pos).x)
    np.testing.assert_equal(stardata['v'], image.wcs.toWorld(image_pos).y)

    # Test access via getImage method:
    im, wt, pos = stardata.getImage()
    np.testing.assert_array_equal(im.array, image.array)
    np.testing.assert_array_equal(wt.array, weight.array)
    np.testing.assert_equal(pos, image_pos)

    # Test access via getDataVector method:
    for data, wt, u, v in np.array(stardata.getDataVector()).T:
        # u,v values should correspond to image coordinates via wcs
        uv = galsim.PositionD(u,v) + field_pos
        xy = wcs.toImage(uv)
        # These should now be integers, but round in case of numerical inaccuracy.
        ix = int(round(xy.x))
        jy = int(round(xy.y))
        np.testing.assert_equal(data, image(ix,jy))
        np.testing.assert_equal(wt, weight(ix,jy))

    print("Passed tests of StarData with EuclideanWCS")


@timer
def test_celestial():
    """Test using a (realistic) CelestialWCS for the main image.
    """

    # Make a CelestialWCS.  The simplest kind to make from scratch is a TanWCS.
    affine = galsim.AffineTransform(0.26, -0.02, 0.03, 0.28,
                                    world_origin=galsim.PositionD(912.4, -833.1))
    ra = 13.2343 * galsim.hours
    dec = -39.8484 * galsim.degrees
    pointing = galsim.CelestialCoord(ra,dec)
    wcs = galsim.TanWCS(affine, world_origin=pointing)
    print('wcs = ',wcs)

    # Start with a larger image from which we will cut out the postage stamp
    full_image = galsim.Image(2048,2048, wcs=wcs)
    full_weight = galsim.ImageS(2048,2048, wcs=wcs, init_value=1)

    # Make a postage stamp cutout
    # This next bit is the same as we did for the EuclideanWCS
    size = 64
    image_pos = galsim.PositionD(1083.9, 617.3)
    sky_pos = wcs.toWorld(image_pos)
    field_pos = pointing.project(sky_pos)
    icen = int(image_pos.x)
    jcen = int(image_pos.y)

    bounds = galsim.BoundsI(icen-size//2+1, icen+size//2, jcen-size//2+1, jcen+size//2)
    image = full_image[bounds]
    weight = full_weight[bounds]

    galsim.Gaussian(sigma=5).drawImage(image)
    weight += image

    # With a CelestialWCS, we need to supply a pointing
    stardata = piff.StarData(image, image_pos, weight=weight, pointing=pointing)

    # Test properties
    print('props = ',stardata.properties)
    np.testing.assert_equal(stardata['x'], image_pos.x)
    np.testing.assert_equal(stardata['y'], image_pos.y)
    np.testing.assert_equal(stardata['u'], field_pos.x)
    np.testing.assert_equal(stardata['v'], field_pos.y)
    np.testing.assert_equal(stardata['ra'], sky_pos.ra/galsim.hours)
    np.testing.assert_equal(stardata['dec'], sky_pos.dec/galsim.degrees)

    # Test access via getImage method:
    im, wt, pos = stardata.getImage()
    np.testing.assert_array_equal(im.array, image.array)
    np.testing.assert_array_equal(wt.array, weight.array)
    np.testing.assert_equal(pos, image_pos)

    # Test access via getDataVector method:
    for data, wt, u, v in np.array(stardata.getDataVector()).T:
        # u,v values should correspond to image coordinates via wcs
        uv = galsim.PositionD(u,v) + field_pos
        radec = pointing.deproject(uv)
        xy = wcs.toImage(radec)
        # These should now be integers, but round in case of numerical inaccuracy.
        ix = int(round(xy.x))
        jy = int(round(xy.y))
        np.testing.assert_equal(data, image(ix,jy))
        np.testing.assert_equal(wt, weight(ix,jy))

    print("Passed tests of StarData with CelestialWCS")


@timer
def test_io():
    np_rng = np.random.RandomState(1234)
    nstars = 100
    x = np_rng.random_sample(nstars) * 2048.
    y = np_rng.random_sample(nstars) * 2048.
    flux = np_rng.random_sample(nstars) * 1000.
    cenx = 2.*np_rng.random_sample(nstars) - 1.
    ceny = 2.*np_rng.random_sample(nstars) - 1.
    color_ri = np_rng.random_sample(nstars) * 1.4 - 0.8
    color_iz = np_rng.random_sample(nstars) * 1.9 - 0.6
    stars = [ piff.Star.makeTarget(x=x[i], y=y[i], scale=0.26, color_ri=color_ri[i],
                                   color_iz=color_iz[i]).withFlux(flux[i]) for i in range(nstars) ]
    for star in stars:
        star.data.image.array[:] = np_rng.random_sample(star.data.image.array.shape)
        star.data.weight = star.data.image.copy()
        star.data.weight.array[:] = np_rng.random_sample(star.data.image.array.shape)

    file_name = os.path.join('output','star_io.fits')
    print('Writing stars to ',file_name)
    with fitsio.FITS(file_name,'rw',clobber=True) as fout:
        piff.Star.write(stars, fout, extname='stars')

    print('Reading from ',file_name)
    with fitsio.FITS(file_name,'r') as fin:
        stars2 = piff.Star.read(fin, extname='stars')

    for s1, s2 in zip(stars,stars2):
        assert s1.data['x'] == s2.data['x']
        assert s1.data['y'] == s2.data['y']
        assert s1.data['u'] == s2.data['u']
        assert s1.data['v'] == s2.data['v']
        assert s1.data['color_ri'] == s2.data['color_ri']
        assert s1.data['color_iz'] == s2.data['color_iz']
        assert s1.data.properties == s2.data.properties
        assert s1.fit.flux == s2.fit.flux
        assert all(s1.fit.center == s2.fit.center)
        assert s1.data.image.bounds == s2.data.image.bounds
        assert s1.data.weight.bounds == s2.data.weight.bounds
        # The wcs doesn't have to match, but they should be locally equivalent.
        assert s1.data.image.wcs.jacobian() == s2.data.image.wcs.jacobian()
        assert s1.data.weight.wcs.jacobian() == s2.data.weight.wcs.jacobian()
        # The image and weight arrays are not serialized.
        #np.testing.assert_almost_equal(s1.data.image.array,s2.data.image.array)
        #np.testing.assert_almost_equal(s1.data.weight.array,s2.data.weight.array)


if __name__ == '__main__':
    test_init()
    test_euclidean()
    test_celestial()
    test_io()<|MERGE_RESOLUTION|>--- conflicted
+++ resolved
@@ -21,10 +21,7 @@
 
 from piff_test_helper import timer
 
-<<<<<<< HEAD
-
-=======
->>>>>>> 0e0c55b4
+
 @timer
 def test_init():
     """Test the basic initialization of a StarData object.
