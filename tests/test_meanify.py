# Copyright (c) 2016 by Mike Jarvis and the other collaborators on GitHub at
# https://github.com/rmjarvis/Piff  All rights reserved.
#
# Piff is free software: Redistribution and use in source and binary forms
# with or without modification, are permitted provided that the following
# conditions are met:
#
# 1. Redistributions of source code must retain the above copyright notice, this
#    list of conditions and the disclaimer given in the accompanying LICENSE
#    file.
# 2. Redistributions in binary form must reproduce the above copyright notice,
#    this list of conditions and the disclaimer given in the documentation
#    and/or other materials provided with the distribution.

from __future__ import print_function
import warnings
import galsim
import numpy as np
import piff
import os
import fitsio
import glob
import os

from piff_test_helper import get_script_name, timer

star_type = np.dtype([('u', float),
                      ('v', float),
                      ('hlr', float),
                      ('g1', float),
                      ('g2', float),
                      ('u0', float),
                      ('v0', float),
                      ('flux', float)])


mod0 = piff.GSObjectModel(galsim.Kolmogorov(half_light_radius=1.0),
                          include_pixel=False, fastfit=False)

def make_star(hlr, g1, g2, u0, v0, flux, noise=0., du=1., fpu=0., fpv=0., nside=32,
              nom_u0=0., nom_v0=0., rng=None):
    """Make a Star instance filled with a Kolmogorov profile
    :param hlr:         The half_light_radius of the Kolmogorov.
    :param g1, g2:      Shear applied to profile.
    :param u0, v0:      The sub-pixel offset to apply.
    :param flux:        The flux of the star
    :param noise:       RMS Gaussian noise to be added to each pixel [default: 0]
    :param du:          pixel size in "wcs" units [default: 1.]
    :param fpu,fpv:     position of this cutout in some larger focal plane [default: 0,0]
    :param nside:       The size of the array [default: 32]
    :param nom_u0, nom_v0:  The nominal u0,v0 in the StarData [default: 0,0]
    :param rng:         If adding noise, the galsim deviate to use for the random numbers
                        [default: None]
    """
    k = galsim.Kolmogorov(half_light_radius=hlr, flux=flux).shear(g1=g1, g2=g2).shift(u0,v0)
    if noise == 0.:
        var = 0.1
    else:
        var = noise
    star = piff.Star.makeTarget(x=nside/2+nom_u0/du, y=nside/2+nom_v0/du,
                                u=fpu*du, v=fpv*du, scale=du, stamp_size=nside)
    star.image.setOrigin(0,0)
    k.drawImage(star.image, method='no_pixel',
                offset=galsim.PositionD(nom_u0/du,nom_v0/du), use_true_center=False)
    star.data.weight = star.image.copy()
    star.weight.fill(1./var/var)
    if noise != 0:
        gn = galsim.GaussianNoise(sigma=noise, rng=rng)
        star.image.addNoise(gn)
    return star


def params_to_stars(params, noise=0.0, rng=None):
    stars = []
    for param in params.ravel():
        u, v, hlr, g1, g2, u0, v0, flux = param
        s = make_star(hlr, g1, g2, u0, v0, flux, noise=noise, du=0.26, fpu=u, fpv=v, rng=rng)
        try:
            s = mod0.initialize(s)
        except:
            print("Failed to initialize star at ",u,v)
        else:
            stars.append(s)
    return stars

def make_average(coord=None, gp=True):
    if coord is None:
        x = np.linspace(0, 2048, 10)
        x, y = np.meshgrid(x,x)
        x = x.reshape(len(x)**2)
        y = y.reshape(len(y)**2)
    else:
        x = coord[:,0]
        y = coord[:,1]
    
    average = 0.02 + 5e-8*(x-1024)**2 + 5e-8*(y-1024)**2
    params = np.recarray((len(x),), dtype=star_type)

    keys = ['hlr', 'g1', 'g2']

    for key in keys:
        if key is 'hlr':
            params[key] = average + 0.6
        else:
            params[key] = average

    if gp:
        from scipy.spatial.distance import pdist, squareform
        dists = squareform(pdist(np.array([x, y]).T))
        cov = 0.03**2 * np.exp(-0.5*dists**2/300.**2) 

        # avoids to print warning from numpy when generated uge gaussian random fields.
        with warnings.catch_warnings():
            warnings.simplefilter("ignore")
            params['hlr'] += np.random.multivariate_normal([0]*len(x), cov)
            params['g1'] += np.random.multivariate_normal([0]*len(x), cov)
            params['g2'] += np.random.multivariate_normal([0]*len(x), cov)

    params['u'] = x
    params['v'] = y
    params['flux'] = np.ones_like(average)
    params['u0'] = np.zeros_like(average)
    params['v0'] = np.zeros_like(average)

    return params

def setup():
    np.random.seed(42)
    if __name__ == '__main__':
        nimages = 20
        stars_per_image = 500
    else:
        nimages = 2
        stars_per_image = 50

    # Delete any existing image files
    for image_file in glob.glob(os.path.join('output','test_mean_image_*.fits')):
        os.remove(image_file)

    for k in range(nimages):
        print(k)
        image = galsim.Image(2048, 2048, scale=0.26)

        x_list = [np.random.uniform(0, 2048)]
        y_list = [np.random.uniform(0, 2048)]
        i=0
        while i < stars_per_image:
            x = np.random.uniform(0, 2048)
            y = np.random.uniform(0, 2048)
            D = np.sqrt((np.array(x_list)-x)**2 + (np.array(y_list)-y)**2)
            #avoid 2 stars on the same stamp
            if np.all(D > 60):
                x_list.append(x)
                y_list.append(y)
                i+=1

        coord = np.array([x_list,y_list]).T
        params = make_average(coord=coord)
        psfs = []
        for x, y, hlr, g1, g2 in zip(x_list, y_list, params['hlr'], params['g1'], params['g2']):
            psf = galsim.Kolmogorov(half_light_radius=hlr, flux=1.).shear(g1=g1, g2=g2)
            bounds = galsim.BoundsI(int(x-21), int(x+22), int(y-21), int(y+22))
            if not image.bounds.includes(bounds): continue
            offset = galsim.PositionD( x-int(x)-0.5 , y-int(y)-0.5 )
            psf.drawImage(image=image[bounds], method='no_pixel', offset=offset)

        image_file = os.path.join('output','test_mean_image_%02i.fits'%k)
        image.write(image_file)

        dtype = [ ('x','f8'), ('y','f8') ]
        data = np.empty(len(x_list), dtype=dtype)
        data['x'] = x_list
        data['y'] = y_list
        cat_file = os.path.join('output','test_mean_cat_%02i.fits'%k)
        fitsio.write(cat_file, data, clobber=True)

        image_file = os.path.join('output','test_mean_image_%02i.fits'%k)
        cat_file = os.path.join('output','test_mean_cat_%02i.fits'%k)
        psf_file = os.path.join('output','test_mean_%02i.piff'%k)

        config = {
            'input' : {
                'image_file_name' : image_file,
                'cat_file_name' : cat_file,
                'stamp_size' : 48
            },
            'psf' : {
                'model' : { 'type' : 'Kolmogorov',
                            'fastfit': True,
                            'include_pixel': False },
                'interp' : { 'type' : 'Polynomial',
                             'order' : 2}
            },
            'output' : {
                'file_name' : psf_file
            }
        }
        if __name__ == '__main__':
            config['verbose'] = 2
        else:
            config['verbose'] = 0
        piff.piffify(config)

@timer
def test_meanify():

    if __name__ == '__main__':
        rtol = 4.e-1
        atol = 5.e-2
        bin_spacing = 30  # arcsec
    else:
        rtol = 1.e-1
        atol = 3.e-2
        bin_spacing = 150  # arcsec

    psf_file = 'test_mean_*.piff'
    average_file = 'average.fits'

    psfs_list = sorted(glob.glob(os.path.join('output', 'test_mean_*.piff')))

    config0 = {
        'output' : {
            'file_name' : psfs_list,
        },
        'hyper' : {
            'file_name' : 'output/'+average_file,
        }}

    config1 = {
        'output' : {
            'file_name' : psf_file,
            'dir': 'output',
        },
        'hyper' : {
            'file_name' : average_file,
            'dir': 'output',
            'bin_spacing' : bin_spacing,
            'statistic' : 'mean',
            'params_fitted': [0, 2]
        }}

    config2 = {
        'output' : {
            'file_name' : psf_file,
            'dir': 'output',
        },
        'hyper' : {
            'file_name' : average_file,
            'dir': 'output',
            'bin_spacing' : bin_spacing,
            'statistic' : 'median',
        }}

    for config in [config0, config1, config2]:
        piff.meanify(config)
        ## test if found initial average
        average = fitsio.read(os.path.join('output',average_file))
        params0 = make_average(coord=average['COORDS0'][0] / 0.26, gp=False)
        keys = ['hlr', 'g1', 'g2']
        for i,key in enumerate(keys):
            if config == config1 and i == 1:
                np.testing.assert_allclose(np.zeros(len(average['PARAMS0'][0][:,i])),
                                           average['PARAMS0'][0][:,i], rtol=0, atol=0)
            else:
                np.testing.assert_allclose(params0[key], average['PARAMS0'][0][:,i],
                                           rtol=rtol, atol=atol)

    ## gaussian process testing of meanify 
    np.random.seed(68)
    x = np.random.uniform(0, 2048, size=1000)
    y = np.random.uniform(0, 2048, size=1000)
    coord = np.array([x,y]).T
    average = make_average(coord=coord)

    stars = params_to_stars(average, noise=0.0, rng=None)
    stars_training = stars[:900]
    stars_validation = stars[900:]

    fit_hyp = ['none', 'two-pcf']

    for fit in fit_hyp:
        gp = piff.GPInterp(kernel="0.009 * RBF(300.*0.26)",
<<<<<<< HEAD
                           optimize=fit_hyp, white_noise=1e-5, average_fits='output/average.fits')
=======
                           optimizer=fit, white_noise=1e-5, average_fits='output/average.fits')
>>>>>>> 66dae7e1
        gp.initialize(stars_training)
        gp.solve(stars_training)
        stars_interp = gp.interpolateList(stars_validation)
        params_interp = np.array([s.fit.params for s in stars_interp])
        params_validation = np.array([s.fit.params for s in stars_validation])
        params_training = np.array([s.fit.params for s in stars_training])
        np.testing.assert_allclose(params_interp, params_validation, rtol=rtol, atol=atol)

if __name__ == '__main__':
    setup()
    test_meanify()<|MERGE_RESOLUTION|>--- conflicted
+++ resolved
@@ -280,11 +280,7 @@
 
     for fit in fit_hyp:
         gp = piff.GPInterp(kernel="0.009 * RBF(300.*0.26)",
-<<<<<<< HEAD
-                           optimize=fit_hyp, white_noise=1e-5, average_fits='output/average.fits')
-=======
                            optimizer=fit, white_noise=1e-5, average_fits='output/average.fits')
->>>>>>> 66dae7e1
         gp.initialize(stars_training)
         gp.solve(stars_training)
         stars_interp = gp.interpolateList(stars_validation)
