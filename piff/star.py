--- conflicted
+++ resolved
@@ -321,9 +321,6 @@
         fits.write_table(data, extname=extname)
 
     @classmethod
-<<<<<<< HEAD
-    def read(cls, fits, extname, logger=None):
-=======
     def read_coords_params(cls, fits, extname):
         """Read only star fit parameters and coordinates from a FITS file.
 
@@ -346,8 +343,7 @@
         return coords, params
 
     @classmethod
-    def read(cls, fits, extname):
->>>>>>> be6541bb
+    def read(cls, fits, extname, logger=None):
         """Read stars from a FITS file.
 
         :param fits:        An open fitsio.FITS object
