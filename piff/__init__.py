# Copyright (c) 2016 by Mike Jarvis and the other collaborators on GitHub at
# https://github.com/rmjarvis/Piff  All rights reserved.
#
# Piff is free software: Redistribution and use in source and binary forms
# with or without modification, are permitted provided that the following
# conditions are met:
#
# 1. Redistributions of source code must retain the above copyright notice, this
#    list of conditions and the disclaimer given in the accompanying LICENSE
#    file.
# 2. Redistributions in binary form must reproduce the above copyright notice,
#    this list of conditions and the disclaimer given in the documentation
#    and/or other materials provided with the distribution.

"""
Piff: PSFs in the Full FOV

https://github.com/rmjarvis/Piff

Copyright (c) 2016 by Mike Jarvis and the other collaborators on GitHub at
https://github.com/rmjarvis/Piff  All rights reserved.

Piff is free software: Redistribution and use in source and binary forms
with or without modification, are permitted provided that the following
conditions are met:

1. Redistributions of source code must retain the above copyright notice, this
   list of conditions and the disclaimer given in the accompanying LICENSE
   file.
2. Redistributions in binary form must reproduce the above copyright notice,
   this list of conditions and the following disclaimer and/or other materials
   provided with the distribution.

THIS SOFTWARE IS PROVIDED BY THE COPYRIGHT HOLDERS AND CONTRIBUTORS "AS IS"
AND ANY EXPRESS OR IMPLIED WARRANTIES, INCLUDING, BUT NOT LIMITED TO, THE
IMPLIED WARRANTIES OF MERCHANTABILITY AND FITNESS FOR A PARTICULAR PURPOSE ARE
DISCLAIMED. IN NO EVENT SHALL THE COPYRIGHT HOLDER OR CONTRIBUTORS BE LIABLE
FOR ANY DIRECT, INDIRECT, INCIDENTAL, SPECIAL, EXEMPLARY, OR CONSEQUENTIAL
DAMAGES (INCLUDING, BUT NOT LIMITED TO, PROCUREMENT OF SUBSTITUTE GOODS OR
SERVICES; LOSS OF USE, DATA, OR PROFITS; OR BUSINESS INTERRUPTION) HOWEVER
CAUSED AND ON ANY THEORY OF LIABILITY, WHETHER IN CONTRACT, STRICT LIABILITY,
OR TORT (INCLUDING NEGLIGENCE OR OTHERWISE) ARISING IN ANY WAY OUT OF THE USE
OF THIS SOFTWARE, EVEN IF ADVISED OF THE POSSIBILITY OF SUCH DAMAGE.
"""

# The version is stored in _version.py as recommended here:
# http://stackoverflow.com/questions/458550/standard-way-to-embed-version-into-python-package
from _version import __version__, __version_info__

# Also let piff.version show the version.
version = __version__

# We don't have any C functions, but once we do, I recommend using cffi to
# wrap them.  This is the entire code we need to get C functions into Python.
if False:
    import os,cffi,glob
    # Set module level attributes for the include directory and the library file name.
    include_dir = os.path.join(os.path.dirname(__file__),'include')
    lib_file = os.path.join(os.path.dirname(__file__),'_piff.so')

    # Load the C functions with cffi
    _ffi = cffi.FFI()
    # Put the C prototype of any functions that we want wrapped into header
    # files named *_C.h.  Then this reads them, parses the prototypes and
    # puts python callable versions into the _lib object.
    for file_name in glob.glob(os.path.join(include_dir,'*_C.h')):
        _ffi.cdef(open(file_name).read())
    _lib = _ffi.dlopen(lib_file)
    # Now piff._lib will have Python versions of all our C functions.


# Import things from the other files that we want in the piff namespace
from .config import piffify, setup_logger, read_config

# Models
# Class names here match what they are called in the config file
from .model import Model
from .pixelgrid import PixelGrid, Lanczos, Bilinear
from .gaussian_model import Gaussian

# Interpolators
# Class names here match what they are called in the config file
from .interp import Interp
from .mean_interp import Mean
from .polynomial_interp import Polynomial, polynomial_types
from .basis_interp import BasisInterp, BasisPolynomial
from .knn_interp import kNNInterp

# Outliers
# Outlier handlers are named BlahOutliers where Blah is what they are called in teh config file
from .outliers import Outliers, ChisqOutliers

# Inputs
# Input handlers are named InputBlah where Blah is what they are called in the config file
from .input import Input, InputFiles
from .star import Star, StarData, StarFit

# Outputs
# Output handlers are named OutputBlah where Blah is what they are called in the config file
from .output import Output, OutputFile

# PSF
# PSF classes are named BlahPSF where Blah is what they are called in the config file
from .psf import PSF, read
from .simplepsf import SimplePSF
from .singlechip import SingleChipPSF

# Stats
# Stats classes are named BlahStats where Blah is what they are called in the config file
from .stats import Stats, RhoStats, ShapeHistogramsStats

<<<<<<< HEAD
# Util -- leave these in the piff.util namespace
from . import util

# Optics
from .optical_model import Optical, optical_templates
=======
# Leave these in their own namespaces
from . import util

# DES
from . import des
>>>>>>> ef3b49a7
<|MERGE_RESOLUTION|>--- conflicted
+++ resolved
@@ -72,53 +72,39 @@
 # Import things from the other files that we want in the piff namespace
 from .config import piffify, setup_logger, read_config
 
-# Models
-# Class names here match what they are called in the config file
+# Models -- Class names here match what they are called in the config file
 from .model import Model
 from .pixelgrid import PixelGrid, Lanczos, Bilinear
 from .gaussian_model import Gaussian
 
-# Interpolators
-# Class names here match what they are called in the config file
+# Interpolators -- Class names here match what they are called in the config file
 from .interp import Interp
 from .mean_interp import Mean
 from .polynomial_interp import Polynomial, polynomial_types
 from .basis_interp import BasisInterp, BasisPolynomial
 from .knn_interp import kNNInterp
 
-# Outliers
 # Outlier handlers are named BlahOutliers where Blah is what they are called in teh config file
 from .outliers import Outliers, ChisqOutliers
 
-# Inputs
 # Input handlers are named InputBlah where Blah is what they are called in the config file
 from .input import Input, InputFiles
 from .star import Star, StarData, StarFit
 
-# Outputs
 # Output handlers are named OutputBlah where Blah is what they are called in the config file
 from .output import Output, OutputFile
 
-# PSF
 # PSF classes are named BlahPSF where Blah is what they are called in the config file
 from .psf import PSF, read
 from .simplepsf import SimplePSF
 from .singlechip import SingleChipPSF
 
-# Stats
 # Stats classes are named BlahStats where Blah is what they are called in the config file
 from .stats import Stats, RhoStats, ShapeHistogramsStats
 
-<<<<<<< HEAD
-# Util -- leave these in the piff.util namespace
-from . import util
-
 # Optics
 from .optical_model import Optical, optical_templates
-=======
+
 # Leave these in their own namespaces
 from . import util
-
-# DES
-from . import des
->>>>>>> ef3b49a7
+from . import des