# Copyright (c) 2016 by Mike Jarvis and the other collaborators on GitHub at
# https://github.com/rmjarvis/Piff  All rights reserved.
#
# Piff is free software: Redistribution and use in source and binary forms
# with or without modification, are permitted provided that the following
# conditions are met:
#
# 1. Redistributions of source code must retain the above copyright notice, this
#    list of conditions and the disclaimer given in the accompanying LICENSE
#    file.
# 2. Redistributions in binary form must reproduce the above copyright notice,
#    this list of conditions and the disclaimer given in the documentation
#    and/or other materials provided with the distribution.

"""
.. module:: optatmo_psf
"""

from __future__ import print_function

import galsim
import coord
import numpy as np
import numba
import os
from sklearn.ensemble import RandomForestRegressor
import cPickle
import pickle
from scipy.interpolate import Rbf

from .psf import PSF
from .optical_model import Optical
from .interp import Interp
from .outliers import Outliers
from .model import ModelFitError
# from .gsobject_model import GSObjectModel, Kolmogorov, Gaussian
from .star import Star, StarFit, StarData
from .util import hsm_error, hsm_higher_order, hsm_higher_order_exact_errors, measure_snr, write_kwargs, read_kwargs
from .config import LoggerWrapper

class wavefrontmap(object):
    """ wavefrontmap is a class used to build and access a Wavefront map - zernike coefficients vs. X,Y

    Aaron Roodman (C) SLAC National Accelerator Laboratory, Stanford University 2018.
    """

    def __init__(self,file):
        # init contains all initializations which are done only once for all fits

        
        self.file = file
        mapdict = pickle.load(open(self.file,'rb'))
        self.x = mapdict['x']
        self.y = mapdict['y']
        self.zcoeff = mapdict['zcoeff']

        self.interpDict = {}
        for iZ in range(3,37):    # numbering is such that iZ=3 is zern4
            self.interpDict[iZ] = Rbf(self.x, self.y, self.zcoeff[:,iZ])        

    def get(self,x,y,nZernikeFirst=12,nZernikeLast=37):
        # fill an array with Zernike coefficients for this x,y in the Map

        zout = np.zeros((nZernikeLast-nZernikeFirst+1))
        for iZactual in range(nZernikeFirst,nZernikeLast+1):
            iZ = iZactual-1
            zout[iZactual-nZernikeFirst] = self.interpDict[iZ](x,y)

        return zout

class OptAtmoPSF(PSF):

    """Combine Optical and Atmospheric PSFs together
    """

<<<<<<< HEAD
    def __init__(self, atmo_interp=None, outliers=None, analytic_coefs=None, optatmo_psf_kwargs={}, optical_psf_kwargs={}, kolmogorov_kwargs={}, reference_wavefront=None, n_optfit_stars=0, fov_radius=4500., jmax_pupil=11, jmax_focal=10, min_optfit_snr=0, fit_optics_mode='analytic', fit_atmosphere_mode='pixel', atmosphere_model='kolmogorov', atmo_mad_outlier=False, shape_weights=[], logger=None, **kwargs):
=======
    def __init__(self, atmo_interp=None, outliers=None, analytic_coefs=None, optatmo_psf_kwargs={}, optical_psf_kwargs={}, kolmogorov_kwargs={}, reference_wavefront=None, n_optfit_stars=0, fov_radius=4500., jmax_pupil=11, jmax_focal=10, min_optfit_snr=0, fit_optics_mode='analytic', fit_atmosphere_mode='pixel', atmosphere_model='kolmogorov', atmo_mad_outlier=False, logger=None, **kwargs):
>>>>>>> 8e937931
        """
        Fit Combined Atmosphere and Optical PSF in two stage process.
        :param atmo_interp:             Piff Interpolant object that represents
                                        the atmospheric interpolation
        :param outliers:                Optionally, an Outliers instance used
                                        to remove outliers during atmosphere
                                        fit.  [default: None]
        :param analytic_coefs:          Terms in analytic breakdown of zernike
                                        to shape transformation.
                                        It is formatted as [coefs, indices],
                                        with each of those being 3 deep (one
                                        for each of the three second moment
                                        shapes)
        :param optatmo_psf_kwargs:      Terms that set the state of the PSF,
                                        excepting the atmospheric interpolant
        :param optical_psf_kwargs:      Arguments to pass into galsim
                                        opticalpsf object
        :param kolmogorov_kwargs:       Arguments to pass into galsim
                                        kolmogorov object
        :param reference_wavefront:     Reference interpolator for the optical
                                        wavefront. Takes in stars, returns
                                        aberrations. Default is to not include.
        :param n_optfit_stars:          [default: 0] If > 0, randomly sample
                                        only n_optfit_stars for the fit
        :param fov_radius:              [Default: 1.] Radius of telescope in
                                        u,v coordinates
        :param jmax_pupil:              Number of pupil-basis zernikes in
                                        Optical model. Inclusive and in Noll
                                        convention. [default: 11]
        :param jmax_focal:              Number of focal-basis zernikes in
                                        Optical model. Inclusive and in Noll
                                        convention. [default: 11]
        :param min_optfit_snr:          minimum snr from star property required
                                        for optical portion of fit. If 0,
                                        ignored. [default: 0]
        :param fit_optics_mode:         Choose ['analytic', 'shape', 'pixel']
                                        for optics fitting mode. [default:
                                        'analytic']
        :param fit_atmosphere_mode:     Choose ['shape', 'pixel']
                                        for atmosphere fitting mode. [default:
                                        'pixel']
        :param atmosphere_model:        Choose ['kolmogorov', 'vonkarman']. Selects the galsim object used for the atmospheric piece. Note that when using vonkarman, the outer scale L0 is set to 25 by default and the adjusted by the fit_model piece.
        :param atmo_mad_outlier:        Boolean. If true, when computing atmosphere interps remove 5 sigma outliers from a MAD cut
        :param logger:                  A logger object for logging debug info.
                                        [default: None]
        Notes
        -----
        Our model of the PSF is the convolution of an elliptical Kolmogorov
        with an optics model:
            PSF = convolve(Kolmogorov(size, g1, g2), Optics(defocus, etc))
        Call [size, g1, g2, defocus, astigmatism-y, astigmatism-x, ...] a_k,
        with k starting at 1 so that the Zernike terms like defocus can keep
        the noll convention. Thus, we call the size a_1, g1 (confusingly) a_2,
        and so on. The goal of this PSF model is to return a_k given focal
        plane coordinates u, v. So, for the i-th star:
        a_{ik} (u_i, v_i) = \sum^{jmax_focal}_{\ell=1} b_{k \ell} Z_{\ell} (u_i, v_i)
                            + a^{reference}_{k} (u_i, v_i) [if k >= 4]
                            + atmo_interp(u_i, v_i) [if k < 4]
        We note that b_{k \ell} = 0 if k in [1, 2, 3] and \ell > 1, which is to
        say that we fit a constant atmosphere and let the atmo_interp deal with
        differences from constant. b_{k \ell} is called a Double Zernike
        Decomposition. The fitting process can be broken down into two major
        steps:
        1. Fit b_{k \ell} by looking at the field pattern of the shapes e_{ij}
            -   First, we use an analytic relation for e_{ij}:
                    e_{ij} = f(a_{ik}; analytic_coefs)
                This relation is very fast. We pass in b_{k \ell} to a least
                squares minimization and generally fit these terms on the order
                of a few minutes.
                These analytic_coefs are specific to the instrument and should
                be recalculated for different telescopes.  I fitted the
                analytic coefs to up to fourth in combinations of up to three
                terms, e.g. z_i z_j z_k z_\ell with \ell = at least one of i,
                j, k.
            -   The analytic relation is not perfect, and will overestimate the
                size. I believe this is comes from noise in the pixels and from
                the effects of masking, neither of which are taken into account
                in the analytic relation. It is a simple fix, however: simply
                take a few stars, grid search b_{1 1} (ie constant size), and
                adjust accordingly.
        2. Fit atmo_interp.
            -   a_{ik} = a^{optics}_{ik} + a^{atmosphere}_{ik} for k < 4, where
                a^{optics}_{ik} = \sum_{\ell} b_{k \ell} Z_{\ell} (u_i, v_i).
                We directly find a^{atmosphere}_{ik} for each star by
                minimizing the chi2 of the pixels of the observed star and the
                model as drawn here.
            -   After finding a^{atmosphere}_{ik}, we fit the atmo_interp to
                interpolate those parameters as a function of focal plane
                position (u_i, v_i).
        """
        logger = LoggerWrapper(logger)

        # If pupil_angle and strut angle are provided as strings, eval them.
        try:
            for key in ['pupil_angle', 'strut_angle']:
                if key in optical_psf_kwargs and isinstance(optical_psf_kwargs[key],str):
                    optical_psf_kwargs[key] = eval(optical_psf_kwargs[key])
        except TypeError:
            # we can end up saving optical_psf_kwargs as 0, so fix that
            optical_psf_kwargs = {}
            logger.warning('Warning! Invalid optical psf kwargs. Putting in empty dictionary')
        # we can end up saving optatmo_psf_kwargs as 0, so for now we pass it
        # as empty. This will be overwritten later in _finish_read
        if optatmo_psf_kwargs == 0:
            optatmo_psf_kwargs = {}
        # same with kolmogorov kwargs
        if kolmogorov_kwargs == 0:
            kolmogorov_kwargs = {}

        self.outliers = outliers
        # atmo_interp is a parsed class
        self.atmo_interp = atmo_interp
        self.analytic_coefs = analytic_coefs
        self.optical_psf_kwargs = optical_psf_kwargs
        self.kolmogorov_kwargs = kolmogorov_kwargs
        self.reference_wavefront = reference_wavefront
        self.higher_order_reference_wavefront = wavefrontmap(file="/nfs/slac/kipac/fs1/g/des/aresh/higher_order_reference_wavefront_pickle/decam_2012-nominalzernike-protocol2.pickle")

        self.min_optfit_snr = min_optfit_snr
        self.n_optfit_stars = n_optfit_stars

        #####
        # setup double zernike piece
        #####
        if jmax_pupil < 4:
            # why do an optatmo if you have no optical?
            raise ValueError('OptAtmo PSF requires at least 4 aberrations; found {0}'.format(jmax_pupil))
        self.jmax_pupil = jmax_pupil
        if jmax_focal < 1:
            # need at least some constant piece of focal
            raise ValueError('OptAtmo PSF requires at least a constant field zernike; found {0}'.format(jmax_focal))
        self.jmax_focal = jmax_focal

        self.fov_radius = fov_radius

        # Field-of-view does not have obscuration, so obscuration=0 and annular=False here.
<<<<<<< HEAD
        #if galsim.__version__ >= 2.0:
        #    self._noll_coef_field = galsim.zernike._noll_coef_array(self.jmax_focal, 0.0)
        #else:
        self._noll_coef_field = galsim.phase_screens._noll_coef_array(self.jmax_focal, 0.0, False)
=======
        if galsim.__version__ >= 2.0:
            self._noll_coef_field = galsim.zernike._noll_coef_array(self.jmax_focal, 0.0)
        else:
            self._noll_coef_field = galsim.phase_screens._noll_coef_array(self.jmax_focal, 0.0, False)
>>>>>>> 8e937931

        min_sizes = {'kolmogorov': 0.45, 'vonkarman': 0.7}
        self.optatmo_psf_kwargs = {
                'size': 1.0,  'fix_size': False, 'min_size': min_sizes[atmosphere_model], 'max_size': 3.0,
                'g1':   0,    'fix_g1':   False, 'min_g1': -0.4, 'max_g1': 0.4,
                'g2':   0,    'fix_g2':   False, 'min_g2': -0.4, 'max_g2': 0.4,
            }
        self.keys = [ 'size', 'g1', 'g2', ]
        # throw in default zernike parameters
        # only fit zernikes starting at 4 / defocus
        for zi in range(4, self.jmax_pupil + 1):
            for dxy in range(1, self.jmax_focal + 1):
                zkey = 'zPupil{0:03d}_zFocal{1:03d}'.format(zi, dxy)
                self.keys.append(zkey)

                # default to unfixing all possible combinations
                self.optatmo_psf_kwargs['fix_' + zkey] = False
                # can optionally fix an entire Pupil or Focal aberrations if we want
                fix_keyPupil = 'fix_zPupil{0:03d}'.format(zi)
                if fix_keyPupil in optatmo_psf_kwargs:
                    self.optatmo_psf_kwargs['fix_' + zkey] += optatmo_psf_kwargs[fix_keyPupil]
                fix_keyFocal = 'fix_zFocal{0:03d}'.format(dxy)
                if fix_keyFocal in optatmo_psf_kwargs:
                    self.optatmo_psf_kwargs['fix_' + zkey] += optatmo_psf_kwargs[fix_keyFocal]

                zmax = 1.  # don't allow the solutions to go crazy
                self.optatmo_psf_kwargs['min_' + zkey] = -zmax
                self.optatmo_psf_kwargs['max_' + zkey] =  zmax

                # initial value. If there is no reference wavefront it helps
                # the fitter to pass along nonzero values to non-fixed
                # parameters
                if self.reference_wavefront or self.optatmo_psf_kwargs['fix_' + zkey]:
                    self.optatmo_psf_kwargs[zkey] = 0
                else:
                    initial_value = np.random.random() * (0.1 - -0.1) + -0.1
                    logger.debug('Setting initial {0} to randomly generated value {1}'.format(zkey, initial_value))
                    self.optatmo_psf_kwargs[zkey] = initial_value
                    # self.optatmo_psf_kwargs[zkey] = 0
        # update aberrations from our kwargs
        try:
            self.optatmo_psf_kwargs.update(optatmo_psf_kwargs)
        except TypeError:
            # this means the dictionary got saved as 0 in the kwargs.
            # this is fixed in _finish_read
            pass

        # create initial aberrations_field from optatmo_psf_kwargs
        logger.debug("Initializing optatmopsf state")
        self.aberrations_field = np.zeros((self.jmax_pupil, self.jmax_focal),
                                          dtype=float)
        self._update_optatmopsf(self.optatmo_psf_kwargs, logger)

        # since we haven't fit the interpolator, yet, disable atmosphere
        self._enable_atmosphere = False

        # set up hardcoded gsparams for _considerable_ speedup
        self.gsparams = galsim.GSParams(
            minimum_fft_size=32,  # 128
            # maximum_fft_size=4096,  # 4096
            # stepk_minimum_hlr=5,  # 5
            # folding_threshold=5e-3,  # 5e-3
            # maxk_threshold=1e-3,  # 1e-3
            # kvalue_accuracy=1e-5,  # 1e-5
            # xvalue_accuracy=1e-5,  # 1e-5
            # table_spacing=1.,  # 1
            )
        # if not specified in advance, decrease pad_factor and oversampling for
        # speedup in optical modeling
        if 'pad_factor' not in self.optical_psf_kwargs:
            self.optical_psf_kwargs['pad_factor'] = 0.5
        if 'oversampling' not in self.optical_psf_kwargs:
            self.optical_psf_kwargs['oversampling'] = 0.5

        # max size of shapes allowed in fit_analytic, fit_size
        self._max_shapes = np.array([1.5, 0.15, 0.15, 0.15, 0.15, 0.15, 0.15])
        # weighting of shapes in fit_analytic, fit_size
        #self._shape_weights = np.array([0.2, 0.4, 0.4])
        self._shape_weights = np.array([0.2, 0.4, 0.4, 0.00, 0.00, 0.00, 0.00])
        if len(shape_weights) > 0:
            if len(shape_weights) != len(self._shape_weights):
                raise ValueError('Specified {0} shape weights, but need to specify {1}!'.format(len(shape_weights), len(self._shape_weights)))
            for i, si in enumerate(shape_weights):
                self._shape_weights[i] = si
            

        self.fit_optics_mode = fit_optics_mode
        self.fit_atmosphere_mode = fit_atmosphere_mode
        if atmosphere_model not in ['kolmogorov', 'vonkarman']:
            raise KeyError('Atmosphere model {0} not allowed! choose either kolmogorov or vonkarman'.format(atmosphere_model))
        self.atmosphere_model = atmosphere_model
        if self.atmosphere_model == 'kolmogorov':
            self.n_params_atmosphere = 3
            self.n_params_constant_atmosphere = 3
        elif self.atmosphere_model == 'vonkarman':
            self.n_params_atmosphere = 4
            self.n_params_constant_atmosphere = 3

        self.atmo_mad_outlier = atmo_mad_outlier

        # kwargs
        self.kwargs = {'fov_radius': self.fov_radius,
                       'shape_weights': self._shape_weights,
                       'jmax_pupil': self.jmax_pupil,
                       'jmax_focal': self.jmax_focal,
                       'min_optfit_snr': self.min_optfit_snr,
                       'n_optfit_stars': self.n_optfit_stars,
                       'fit_optics_mode': self.fit_optics_mode,
                       'fit_atmosphere_mode': self.fit_atmosphere_mode,
                       'atmosphere_model': self.atmosphere_model,
                       'atmo_mad_outlier': self.atmo_mad_outlier,
                       # junk entries to be overwritten in _finish_read function
                       'analytic_coefs': 0,
                       'optatmo_psf_kwargs': 0,
                       'atmo_interp': 0,
                       'reference_wavefront': 0,
                       'optical_psf_kwargs': 0,
                       'kolmogorov_kwargs': 0,
                       'outliers': 0,
                       }

        # cache parameters to cut down on lookup
        self._cache = False
        self._aberrations_reference_wavefront = None
        self._cache_higher_order = False
        self._aberrations_higher_order_reference_wavefront = None

    @classmethod
    def parseKwargs(cls, config_psf, logger):
        """Parse the psf field of a configuration dict and return the kwargs to
        use for initializing an instance of the class.
        :param config_psf:      The psf field of the configuration dict,
                                config['psf']
        :param logger:          A logger object for logging debug info.
                                [default: None]
        :returns:               a kwargs dict to pass to the initializer
        """
        logger = LoggerWrapper(logger)
        config_psf = config_psf.copy()  # Don't alter the original dict.

        kwargs = config_psf.copy()
        kwargs.pop('type',None)

        # do processing as appropriate
        # set up optical and atmosphere psf kwargs using the optical model
        optical_psf_kwargs = config_psf.pop('optical_psf_kwargs', {})

        optical = Optical(logger=logger, **optical_psf_kwargs)
        kwargs['optical_psf_kwargs'] = optical.optical_psf_kwargs
        kolmogorov_kwargs = optical.kolmogorov_kwargs
        if 'kolmogorov_kwargs' in config_psf:
            kolmogorov_kwargs.update(config_psf['kolmogorov_kwargs'])
        # if we only have lam (which we expect from Optical models), then put in a placeholder half_light_radius
        # Also, let r0=0 or None indicate that there is no kolmogorov component
        if kolmogorov_kwargs.keys() == ['lam'] or ('r0' in kolmogorov_kwargs and not kolmogorov_kwargs['r0']):
            # kolmogorov_kwargs = {'half_light_radius': 1.0}
            kolmogorov_kwargs = {'fwhm': 1.0}
        kwargs['kolmogorov_kwargs'] = kolmogorov_kwargs
       
       #custom shape weights for the moments used in fitting     
        if 'optatmo_psf_kwargs' in config_psf:
            kwargs['optatmo_psf_kwargs'] = config_psf['optatmo_psf_kwargs']

        # atmo interp may be skipped for the purposes of zeroing in on the optics model
        if 'atmo_interp' in config_psf:
            if config_psf['atmo_interp'] in [None, 'none', 'None']:
                kwargs['atmo_interp'] = None
            else:
                kwargs['atmo_interp'] = Interp.process(config_psf['atmo_interp'], logger=logger)
        else:
            kwargs['atmo_interp'] = None

        # process reference_wavefront kwargs
        reference_wavefront_kwargs = {}
        if 'reference_wavefront' in config_psf:
            if config_psf['reference_wavefront'] in [None, 'none', 'None', 'NONE']:
                logger.info("Skipping reference wavefront")
                reference_wavefront = None
            else:
                reference_wavefront_kwargs.update(config_psf['reference_wavefront'])
                logger.info("Making reference wavefront")
                reference_wavefront = Interp.process(reference_wavefront_kwargs, logger=logger)
        else:
            logger.info("Skipping reference wavefront")
            reference_wavefront = None
        kwargs['reference_wavefront'] = reference_wavefront

        # process analytic formula
        if 'analytic_coefs' not in config_psf:
            analytic_coefs = None
        elif config_psf['analytic_coefs'] in ['none', 'None', 'NONE', None]:
            analytic_coefs = None
        else:
            analytic_coefs = config_psf['analytic_coefs']
            if isinstance(analytic_coefs, str):
                analytic_coefs = np.load(analytic_coefs).item()
            else:
                # we assume it is preloaded and preformatted otherwise
                pass
            # make sure the analytic_coefs are in a reasonable format
            indices = []
            coefs = []
            # purge coefs and indices with j higher than jmax
            jmax_pupil = kwargs['jmax_pupil']
            for index, coef in zip(analytic_coefs['indices'], analytic_coefs['coefs']):
                index = np.array(index).astype(np.int64)  # (n_coef, 4) for the up to 4 input terms
                coef = np.array(coef).astype(np.float64)
                # purge based on jmax_pupil
                conds_full = index <= jmax_pupil  # +1 because of one-hot encoding
                conds = np.all(conds_full, axis=1)
                if conds.sum() != conds.size:
                    logger.warning('Analytic Coefs allow indices up to {0}, but jmax_pupil is only {1}. Cutting {2} out of {3} entries'.format(np.max(index), jmax_pupil, conds.size - conds.sum(), conds.size))
                    index = index[conds]
                    coef = coef[conds]

                indices.append(index)
                coefs.append(coef)
            analytic_coefs = [coefs, indices]
        kwargs['analytic_coefs'] = analytic_coefs

        if 'outliers' in kwargs:
            outliers = Outliers.process(kwargs.pop('outliers'), logger=logger)
            kwargs['outliers'] = outliers

        return kwargs

    def _finish_write(self, fits, extname, logger):
        """Finish the writing process with any class-specific steps.
        :param fits:        An open fitsio.FITS object
        :param extname:     The base name of the extension to write to.
        :param logger:      A logger object for logging debug info.
        """
        logger = LoggerWrapper(logger)

        # write the atmo interp if it exists
        if self.atmo_interp:
            self.atmo_interp.write(fits, extname + '_atmo_interp')
        if self.outliers:
            self.outliers.write(fits, extname + '_outliers')
            logger.debug("Wrote the PSF outliers to extension %s",extname + '_outliers')

        # analytic coefs
        if self.analytic_coefs is not None:
            shape_index = len(self.analytic_coefs[1][0][0])
            dtype = [('coefs', 'f4'), ('indices', '{0}i4'.format(shape_index)), ('shape', 'i4')]
            coefs = []
            indices = []
            shape = []
            for i, coef, index in zip(range(len(self.analytic_coefs[0])), self.analytic_coefs[0], self.analytic_coefs[1]):
                coefs += coef.tolist()
                indices += index.tolist()
                shape += [i] * len(index)
            data = np.zeros(len(shape), dtype=dtype)
            data['coefs'] = coefs
            data['indices'] = indices
            data['shape'] = shape
            fits.write_table(data, extname=extname + '_analytic')

        # write reference wavefront if it exists
        if self.reference_wavefront:
            self.reference_wavefront.write(fits, extname + '_reference_wavefront')

        # write optical_psf_kwargs
        # pupil_angle and strut_angle won't serialize properly, so repr them now in self.kwargs['optical_psf_kwargs'].
        optical_psf_kwargs = {}
        for key in self.optical_psf_kwargs:
            if key in ['pupil_angle', 'strut_angle']:
                optical_psf_kwargs[key] = repr(self.optical_psf_kwargs[key])
            else:
                optical_psf_kwargs[key] = self.optical_psf_kwargs[key]
        write_kwargs(fits, extname + '_optical_psf_kwargs', optical_psf_kwargs)

        # write kolmogorov_kwargs
        write_kwargs(fits, extname + '_kolmogorov_kwargs', self.kolmogorov_kwargs)

        # write the final fitted state of model
        dtypes = []
        for key in self.optatmo_psf_kwargs:
            if 'fix_' in key:
                dtypes.append((key, bool))
            else:
                dtypes.append((key, float))
        data = np.zeros(1, dtype=dtypes)
        for key in self.optatmo_psf_kwargs:
            data[key][0] = self.optatmo_psf_kwargs[key]

        fits.write_table(data, extname=extname + '_solution')
        logger.info('Wrote optatmopsf state')

    def _finish_read(self, fits, extname, logger):
        """Finish the reading process with any class-specific steps.
        :param fits:        An open fitsio.FITS object
        :param extname:     The base name of the extension to write to.
        :param logger:      A logger object for logging debug info.
        """
        logger = LoggerWrapper(logger)
        # read the atmo interp
        if extname + '_atmo_interp' in fits:
            self.atmo_interp = Interp.read(fits, extname + '_atmo_interp')
            self._enable_atmosphere = True
        else:
            self.atmo_interp = None
            self._enable_atmosphere = False

        try:
            data = fits[extname + '_analytic'].read()
            coefs_flat = data['coefs']
            indices_flat = data['indices']
            shape = data['shape']
            possible_shapes = np.sort(np.unique(shape))
            analytic_coefs = [[], []]
            for i in possible_shapes:
                analytic_coefs[0].append(np.array(coefs_flat[shape == i]).astype(np.float64))
                analytic_coefs[1].append(np.array(indices_flat[shape == i]).astype(np.int64))
            self.analytic_coefs = analytic_coefs
        except IOError:
            # analytic coefs not in fits, so no such things!
            self.analytic_coefs = None

        # read optical_psf_kwargs
        self.optical_psf_kwargs = read_kwargs(fits, extname=extname + '_optical_psf_kwargs')
        # If pupil_angle and strut angle are provided as strings, eval them.
        for key in ['pupil_angle', 'strut_angle']:
            if key in self.optical_psf_kwargs and isinstance(self.optical_psf_kwargs[key],str):
                self.optical_psf_kwargs[key] = eval(self.optical_psf_kwargs[key])
        logger.info('Reloading optatmopsf optical psf kwargs')

        # read kolmogorov_kwargs
        self.kolmogorov_kwargs = read_kwargs(fits, extname=extname + '_kolmogorov_kwargs')
        logger.info('Reloading optatmopsf atmo model')

        # read reference wavefront
        if extname + '_reference_wavefront' in fits:
            self.reference_wavefront = Interp.read(fits, extname + '_reference_wavefront')
        else:
            self.reference_wavefront = None

        # read the final state, update the psf
        data = fits[extname + '_solution'].read()
        for key in data.dtype.names:
            self.optatmo_psf_kwargs[key] = data[key][0]
        logger.info('Reloading optatmopsf state')
        self._update_optatmopsf(self.optatmo_psf_kwargs, logger)
        logger.info('checking for outliers')
        if extname + '_outliers' in fits:
            logger.info('Reloading outliers')
            self.outliers = Outliers.read(fits, extname + '_outliers')
        else:
            logger.info('Skipping outliers')
            self.outliers = None

    def fit(self, stars, wcs, pointing,
            chisq_threshold=0.1, max_iterations=30, logger=None, **kwargs):
        """Fit interpolated PSF model to star data using standard sequence of operations.
        :param stars:           A list of Star instances.
        :param wcs:             A dict of WCS solutions indexed by chipnum.
        :param pointing:        A galsim.CelestialCoord object giving the
                                telescope pointing.
                                [Note: pointing should be None if the WCS is
                                not a CelestialWCS]
        :param chisq_threshold: Change in reduced chisq at which iteration will
                                terminate during atmosphere fit.  [default: 0.1]
                                If no outliers is provided, then this does nothing.
        :param max_iterations:  Maximum number of iterations to try during
                                atmosphere fit. [default: 30]
                                If no outliers is provided, then this does nothing.
        :param logger:          A logger object for logging debug info.
                                [default: None]
        """
        logger = LoggerWrapper(logger)

        self.higher_order_reference_wavefront = wavefrontmap(file="/nfs/slac/kipac/fs1/g/des/aresh/higher_order_reference_wavefront_pickle/decam_2012-nominalzernike-protocol2.pickle")
        self.wcs = wcs
        self.pointing = pointing
        # do first pass of flux, centers, and shapes for the stars
        # stars that fail this step are going to constantly fail the fit, sooo
        # let's get rid of them
        self.stars = []
        self.star_shapes = []
        self.star_errors = []
        self.star_snrs = []
        for star_i, star in enumerate(stars):
            logger.debug('Measuring shape of star {0}'.format(star_i))
            try:
                #shape, error = self.measure_shape(star, return_error=True, logger=logger)
                shape = self.measure_shape_third_moments(star, logger=logger)
		print("shape: {0}".format(shape))
                error = self.measure_error_third_moments(star, logger=logger)
                star = Star(star.data, StarFit(None, flux=shape[0], center=(shape[1], shape[2])))
                star.data.properties['shape'] = shape
                star.data.properties['shape_error'] = error
                snr = self.measure_snr(star)

                self.stars.append(star)
                self.star_shapes.append(shape)
                self.star_errors.append(error)
                self.star_snrs.append(snr)
            except (ModelFitError, RuntimeError) as e:
                # something went wrong with this star
                logger.warning(str(e))
                logger.warning('Star {0} failed shape estimation. Skipping. This is usually because there is a second object in the stamp, or there is some pretty severe masking'.format(star_i))
	print("self.star_shapes: {0}".format(self.star_shapes))
        self.star_shapes = np.array(self.star_shapes)
	print("self.star_shapes: {0}".format(self.star_shapes))
        self.star_errors = np.array(self.star_errors)
        self.star_snrs = np.array(self.star_snrs)

        conds_shape = (np.all(np.abs(self.star_shapes[:, 3:]) <= self._max_shapes, axis=1))
        # also a MAD cut
        med = np.nanmedian(self.star_shapes[:, 3:], axis=0)
        madx = np.abs(self.star_shapes[:, 3:] - med[None])
        mad = np.nanmedian(madx, axis=0)
        logger.debug('MAD values: {0}'.format(str(mad)))
        conds_mad = (np.all(madx <= 1.48 * 5 * mad, axis=1))
	print("med: {0}".format(med))
	print("madx: {0}".format(madx))
	print("mad: {0}".format(mad))

        self.stars_indices = np.arange(len(self.stars))
        self.stars_indices = self.stars_indices[conds_shape * conds_mad]
        self.stars = [self.stars[indx] for indx in self.stars_indices]
        self.star_shapes = self.star_shapes[self.stars_indices]
        self.star_errors = self.star_errors[self.stars_indices]
        self.star_snrs = self.star_snrs[self.stars_indices]

        # determine stars used in optical fit
        self.fit_optics_indices = np.arange(len(self.stars))
        conds_snr = (self.star_snrs >= self.min_optfit_snr)
        self.fit_optics_indices = self.fit_optics_indices[conds_snr]
        logger.info('Cutting to {0} stars for fitting the optics based on SNR > {1} ({2} stars) on maximum shapes ({3} stars) and on a 5 sigma outlier cut ({4} stars)'.format(len(self.fit_optics_indices), self.min_optfit_snr, len(conds_snr) - np.sum(conds_snr), len(conds_shape) - np.sum(conds_shape), len(conds_mad) - np.sum(conds_mad)))

        # cut further if we have more stars than n_optfit_stars
        if self.n_optfit_stars and self.n_optfit_stars < len(self.fit_optics_indices):
            logger.info('Cutting from {0} to {1} stars'.format(len(self.fit_optics_indices), self.n_optfit_stars))
            max_stars = self.n_optfit_stars
            np.random.shuffle(self.fit_optics_indices)
            self.fit_optics_indices = self.fit_optics_indices[:max_stars]
        else:
            max_stars = len(self.stars)
            if len(self.fit_optics_indices) < max_stars and self.n_optfit_stars > 0:
                logger.info("Using {0} stars instead of desired {1}".format(max_stars, self.n_optfit_stars))

        self.fit_optics_stars = [self.stars[indx] for indx in self.fit_optics_indices]
        self.fit_optics_star_shapes = self.star_shapes[self.fit_optics_indices]
        self.fit_optics_star_errors = self.star_errors[self.fit_optics_indices]

        # perform initial optics fit with analytic parameters, if we have them
        if self.analytic_coefs is not None:
            self.fit_optics(self.fit_optics_stars, self.fit_optics_star_shapes, self.fit_optics_star_errors, mode='analytic', logger=logger, **kwargs)

        # first just fit the size to correct size offset. Only use a few stars
        n_fit_size = 500
        self.fit_size_indices = np.arange(len(self.fit_optics_stars))
        if n_fit_size < len(self.fit_optics_stars):

            logger.debug('Cutting from {0} to {1} stars for fit_size'.format(len(self.fit_optics_stars), n_fit_size))
            np.random.shuffle(self.fit_size_indices)
            self.fit_size_indices = self.fit_size_indices[:n_fit_size]

        self.fit_size_stars = [self.fit_optics_stars[indx] for indx in self.fit_size_indices]
        self.fit_size_star_shapes = self.fit_optics_star_shapes[self.fit_size_indices]
        self.fit_size_star_errors = self.fit_optics_star_errors[self.fit_size_indices]
        self.fit_size(self.fit_size_stars, self.fit_size_star_shapes, self.fit_size_star_errors, logger=logger, **kwargs)

        # do a fit to moments or pixels, if we desired
        if self.fit_optics_mode in ['shape', 'pixel']:
            self.fit_optics(self.fit_optics_stars, self.fit_optics_star_shapes, self.fit_optics_star_errors, mode=self.fit_optics_mode, logger=logger, **kwargs)
        elif self.fit_optics_mode == 'analytic':
            # already did it, so can pass
            pass
        else:
            # an unrecognized mode? should I be worried?
            logger.warning('Found unrecognized fit_optics_mode {0}. Ignoring'.format(self.fit_optics_mode))


        data_shapes_all_stars = []
        data_errors_all_stars = []
        model_shapes_all_stars = []
        for star in self.stars:
            data_shapes_all_stars.append(self.measure_shape_third_moments(star))
            data_errors_all_stars.append(self.measure_error_third_moments(star))
            model_shapes_all_stars.append(self.measure_shape_third_moments(self.drawStar(star)))
        data_shapes_all_stars = np.array(data_shapes_all_stars)[:,3:]
        data_errors_all_stars = np.array(data_errors_all_stars)[:,3:]
        model_shapes_all_stars = np.array(model_shapes_all_stars)[:,3:]
        pull_all_stars = (data_shapes_all_stars - model_shapes_all_stars) / data_errors_all_stars
        conds_pull = (np.all(pull_all_stars <= 4.0, axis=1))
        conds_pull_e0 = (pull_all_stars[:,0] <= 4.0)
        conds_pull_e1 = (pull_all_stars[:,1] <= 4.0)
        conds_pull_e2 = (pull_all_stars[:,2] <= 4.0)
        self.number_of_outliers_optical = np.array([len(self.stars) - np.sum(conds_pull_e0), len(self.stars) - np.sum(conds_pull_e1), len(self.stars) - np.sum(conds_pull_e2)])
        self.number_of_stars_pre_cut_optical = len(self.stars)
        self.stars = np.array(self.stars)[conds_pull].tolist()
        self.number_of_stars_post_cut_optical = len(self.stars)
        self.pull_mean_optical = np.nanmean(pull_all_stars[:,:3], axis=0)
        self.pull_rms_optical = np.sqrt(np.nanmean(np.square(pull_all_stars[:,:3]),axis=0))
        self.pull_all_stars_optical = pull_all_stars
        
        #make sure to delete this below after its first (and only) intended use
        #for m, moment in enumerate(["e0", "e1", "e2", "zeta1", "zeta2", "delta1", "delta2"]):
        #    plt.figure()
        #    plt.hist(pull_all_stars[:,m])
        #    plt.savefig("/nfs/slac/kipac/fs1/g/des/aresh/twenty_exposures_fit_check_third_moments_weight_40_hundredths_by_fit_psf_all_bands_together_outlier_rejection_test/{0}_optical_pull_hist.png".format(moment))


        # fit atmosphere. Can also be skipped
        if self.atmo_interp in ['skip', 'Skip', None, 'none', 'None', 0]:
            pass
        else:
            stars_fit_atmosphere, stars_fit_atmosphere_stripped = self.fit_atmosphere(self.stars, chisq_threshold=chisq_threshold, max_iterations=max_iterations, logger=logger, **kwargs)
            self.stars = stars_fit_atmosphere  # keeps all fit params and vars, but does NOT include any removed with outliers

            # enable atmosphere interpolation now that we have solved the interp
            logger.info('Enabling Interpolated Atmosphere')
            self._enable_atmosphere = True

    def _getParamsList_aberrations_field(self, stars):
        """Get params for a list of stars from the aberrations
        :param stars:       List of Star instances holding information needed
                            for interpolation as well as an image/WCS into
                            which PSF will be rendered.
        :returns:           Params  [size, g1, g2, z4, z5...] for each star
        Notes
        -----
        We have a set of coefficients b_{k \ell} that describe the Zernike
        decomposition. Then, for the i-th star at position (u_i, v_i), we get
        param a_{ik} as:
            a_{ik} = \sum_{\ell} b_{k \ell} Z_{\ell} (u_i, v_i)
        """
        # collect u and v from stars
        u = np.array([star.data['u'] for star in stars])
        v = np.array([star.data['v'] for star in stars])
        r = (u + 1j * v) / self.fov_radius
        rsqr = np.abs(r) ** 2
        # get [size, g1, g2, z4, z5...]
        aberrations_pupil = np.array([galsim.utilities.horner2d(rsqr, r, ca, dtype=complex).real
                               for ca in self._coef_arrays_field]).T  # (nstars, ncoefs)

        return aberrations_pupil

    def getParamsList(self, stars, logger=None):
        """Get params for a list of stars.
        :param stars:       List of Star instances holding information needed
                            for interpolation as well as an image/WCS into
                            which PSF will be rendered.
        :returns:           Params  [atm_size, atm_g1, atm_g2, opt_size, opt_g1, opt_g2, z4, z5...] for each star
        Notes
        -----
        For the i-th star, we have param a_{ik} = a_{ik}^{optics} +
        a_{ik}^{reference} + a_{ik}^{atmo_interp}.  We note that for k < 4,
        a_{ik}^{reference} = 0, k >= 4 a_{ik}^{atmo_interp} = 0. In other
        words, the reference wavefronts have nothing to say about the size, g1,
        g2, and the atmo interp has nothing to say about z4, z5. If no
        reference is provided to the PSF, then that piece is zero, and
        similarly with the atmo_interp.  When we initially produce the PSF, the
        atmo_interp is not fitted, and so calls to this function will skip the
        atmosphere. _enable_atmosphere is set to True when atmo_interp is
        finally fitted.
        """
        logger = LoggerWrapper(logger)
        params = np.zeros((len(stars), self.jmax_pupil + self.n_params_atmosphere), dtype=np.float64)

        logger.debug('Getting aberrations from optical / mean system')
        aberrations_pupil = self._getParamsList_aberrations_field(stars)
        params[:, self.n_params_atmosphere:] += aberrations_pupil

        if self.reference_wavefront:
            if self._cache:
                logger.debug('Getting cached reference wavefront aberrations')
                # use precomputed cache. assumes stars are the same as in cache!
                aberrations_reference_wavefront = self._aberrations_reference_wavefront
            else:
                logger.debug('Getting reference wavefront aberrations')
                stars = [Star(star.data, None) for star in stars]
                stars = self.reference_wavefront.interpolateList(stars)
                aberrations_reference_wavefront = np.array([star_interpolated.fit.params for star_interpolated in stars])
            if self._cache_higher_order:
                logger.debug('Getting cached higher order reference wavefront aberrations')
                # use precomputed higher order cache. assumes stars are the same as in cache!
                aberrations_higher_order_reference_wavefront = self._aberrations_higher_order_reference_wavefront
            else:
                logger.debug('Getting higher_order_reference wavefront aberrations')
                aberrations_higher_order_reference_wavefront = np.empty([len(stars),26])
                for s, star in enumerate(stars):
                    star_data = star.data
                    star_data.local_wcs = star_data.image.wcs.local(star_data.image_pos)
                    x_value = star_data.local_wcs._x(star_data['u'],star_data['v'])
                    y_value = star_data.local_wcs._y(star_data['u'],star_data['v'])
                    x_value = x_value * (15.0/1000.0)
                    y_value = y_value * (15.0/1000.0) # wavefront map class expects units of mm, rather than pixels
                    zout_camera = self.higher_order_reference_wavefront.get(x=x_value, y=y_value) #zout_camera[0] is for z12
                    zout_sky = np.array([-zout_camera[0], zout_camera[1], zout_camera[2], -zout_camera[3], zout_camera[5], zout_camera[4], -zout_camera[7], -zout_camera[6], zout_camera[9], zout_camera[8], zout_camera[10], zout_camera[11], -zout_camera[12], -zout_camera[13], zout_camera[14], zout_camera[15], -zout_camera[16], zout_camera[18], zout_camera[17], -zout_camera[20], -zout_camera[19], zout_camera[22], zout_camera[21], -zout_camera[24], -zout_camera[23], zout_camera[25]]) #conversion from zout_camera (AOS system) to zout_sky (Galsim) inspired by thesis of Chris Davis
                    aberrations_higher_order_reference_wavefront[s] = zout_sky
            # put aberrations_reference_wavefront
            # reference wavefront starts at z4 but may not span full range of
            # aberrations used
            n_reference_aberrations = aberrations_reference_wavefront.shape[1]
<<<<<<< HEAD
            n_higher_order_reference_aberrations = 26
            # the 3 here is because z4 starts at index 3
            print("aberrations_reference_wavefront including beyond z11 every hundred rows: ")
            print(aberrations_reference_wavefront[0::100])
            print("aberrations_higher_order_reference_wavefront every hundred rows: ")
            print(aberrations_higher_order_reference_wavefront[0::100])

            aberrations_reference_wavefront = aberrations_reference_wavefront[:,:8] #limit reference wavefront to up to z11 to make room for higher order reference wavefront, which starts at z12
            if n_reference_aberrations + 3 < self.jmax_pupil:
                params[:, self.n_params_atmosphere + self.n_params_constant_atmosphere: n_reference_aberrations + self.n_params_atmosphere + self.n_params_constant_atmosphere] += aberrations_reference_wavefront
                if n_reference_aberrations + n_higher_order_reference_aberrations + 3 < self.jmax_pupil:
                    params[:, self.n_params_atmosphere + self.n_params_constant_atmosphere + n_reference_aberrations: n_reference_aberrations + n_higher_order_reference_aberrations + self.n_params_atmosphere + self.n_params_constant_atmosphere] += aberrations_higher_order_reference_wavefront
                else:
                    params[:, self.n_params_atmosphere + self.n_params_constant_atmosphere + n_reference_aberrations:] += aberrations_higher_order_reference_wavefront[:, :self.jmax_pupil - 11]
=======
            # the 3 here is because z4 starts at index 3
            if n_reference_aberrations + 3 < self.jmax_pupil:
                params[:, self.n_params_atmosphere + self.n_params_constant_atmosphere: n_reference_aberrations + self.n_params_atmosphere + self.n_params_constant_atmosphere] += aberrations_reference_wavefront
>>>>>>> 8e937931
            else:
                # we have more jmax_pupil than reference wavefront
                params[:, self.n_params_atmosphere + self.n_params_constant_atmosphere:] += aberrations_reference_wavefront[:, :self.jmax_pupil - 3]

        # get kolmogorov parameters from atmosphere model, but only if we said so
        if self._enable_atmosphere:
            if self.atmo_interp is None:
                logger.warning('Attempting to retrieve atmospheric interpolations, but we have no atmospheric interpolant! Ignoring')
            else:
                logger.debug('Getting atmospheric aberrations')
                # strip star fit
                stars = [Star(star.data, None) for star in stars]
                stars = self.atmo_interp.interpolateList(stars)
                aberrations_atmo_star = np.array([star.fit.params for star in stars])
                params[:, 0:self.n_params_atmosphere] += aberrations_atmo_star
        else:
            if self.atmosphere_model == 'vonkarman':
                # set the vonkarman outer scale to a nominal starting place
                params[:, 3] = 10

        return params

    def getParams(self, star):
        """Get params for a given star.
        :param star:        Star instance holding information needed for
                            interpolation as well as an image/WCS into which
                            PSF will be rendered.
        :returns:           Params  [atm_size, atm_g1, atm_g2, opt_size, opt_g1, opt_g2, z4, z5...]
        """
        return self.getParamsList([star])[0]

    def getProfile(self, params, logger=None):
        """Get galsim profile for a given params
        :param params:      [atm_size, atm_g1, atm_g2, opt_size, opt_g1, opt_g2, z4, z5...]. atm_size and opt_size are added together for the Kolmogorov model
        :returns:           Galsim profile
        """
        logger = LoggerWrapper(logger)

        # optics
        aberrations = np.zeros(4 + len(params[self.n_params_atmosphere + self.n_params_constant_atmosphere:]))  # fill piston etc with 0
        aberrations[4:] = params[self.n_params_atmosphere + self.n_params_constant_atmosphere:]
<<<<<<< HEAD
        aberrations = aberrations * (700.0/self.optical_psf_kwargs['lam'])
=======
>>>>>>> 8e937931
        opt = galsim.OpticalPSF(aberrations=aberrations,
                                gsparams=self.gsparams,
                                **self.optical_psf_kwargs)

        # atmosphere
        # add stochastic and constant pieces together
        if self.atmosphere_model == 'kolmogorov':
            size = params[0] + params[3]
            g1 = params[1] + params[4]
            g2 = params[2] + params[5]
            atmo = galsim.Kolmogorov(gsparams=self.gsparams,
                                     **self.kolmogorov_kwargs
                                     ).dilate(size).shear(g1=g1, g2=g2)
        elif self.atmosphere_model == 'vonkarman':
            size = params[0] + params[4]
            g1 = params[1] + params[5]
            g2 = params[2] + params[6]
            L0 = params[3]
            kolmogorov_kwargs = {'lam': self.kolmogorov_kwargs['lam'],
                                 'r0': self.kolmogorov_kwargs['r0'] / size,
                                 'L0': L0,}
            atmo = galsim.VonKarman(gsparams=self.gsparams,
                                    **kolmogorov_kwargs).shear(g1=g1, g2=g2)

        # convolve together
        prof = galsim.Convolve([opt, atmo], gsparams=self.gsparams)

        return prof

    def drawProfile(self, star, prof, params, use_fit=True, copy_image=True):
        """Generate PSF image for a given star and profile
        :param star:        Star instance holding information needed for
                            interpolation as well as an image/WCS into which
                            PSF will be rendered.
        :param profile:     A galsim profile
        :param params:      Params associated with profile to put in the star.
        :param use_fit:     Bool [default: True] shift the profile by a star's
                            fitted center and multiply by its fitted flux
        :returns:           Star instance with its image filled with rendered
                            PSF
        """
        # use flux and center properties
        if use_fit:
            prof = prof.shift(star.fit.center) * star.fit.flux
        image, weight, image_pos = star.data.getImage()
        if copy_image:
            image_model = image.copy()
        else:
            image_model = image
        prof.drawImage(image_model, method='auto', offset=(star.image_pos-image_model.true_center))
        properties = star.data.properties.copy()
        for key in ['x', 'y', 'u', 'v']:
            # Get rid of keys that constructor doesn't want to see:
            properties.pop(key, None)
        data = StarData(image=image_model,
                        image_pos=star.data.image_pos,
                        weight=star.data.weight,
                        pointing=star.data.pointing,
                        field_pos=star.data.field_pos,
                        values_are_sb=star.data.values_are_sb,
                        orig_weight=star.data.orig_weight,
                        properties=properties)
        fit = StarFit(params,
                      flux=star.fit.flux,
                      center=star.fit.center)
        return Star(data, fit)

    def draw_fitted_star_given_fitted_image_and_flux(self, x, y, fitted_image, pointing, flux):
        """Generate PSF image for a given star and profile

        :param star:        Star instance holding information needed for
                            interpolation as well as an image/WCS into which
                            PSF will be rendered.
        :param profile:     A galsim profile
        :param params:      Params associated with profile to put in the star.

        :returns:           Star instance with its image filled with rendered
                            PSF
        """
        # use flux and center properties
        star = Star.makeTarget(x=x, y=y, image=fitted_image, pointing=pointing, flux=flux)
        return star

    def drawStar(self, star, copy_image=True):
        """Generate PSF image for a given star.
        :param star:        Star instance holding information needed for
                            interpolation as well as an image/WCS into which
                            PSF will be rendered.
        :returns:           Star instance with its image filled with rendered
                            PSF
        """

        params = self.getParams(star)
        prof = self.getProfile(params)
        star = self.drawProfile(star, prof, params, copy_image=copy_image)
        return star

    def drawStarList(self, stars, copy_image=True):
        """Generate PSF images for given stars.
        :param stars:       List of Star instances holding information needed
                            for interpolation as well as an image/WCS into
                            which PSF will be rendered.
        :returns:           List of Star instances with its image filled with
                            rendered PSF
        Slightly different from drawStar because we get all params at once
        """
        # get all params at once
        params = self.getParamsList(stars)
        # now step through to make the stars
        stars_drawn = [self.drawProfile(star, self.getProfile(param), param, copy_image=copy_image) for param, star in zip(params, stars)]
        return stars_drawn

    def _update_optatmopsf(self, optatmo_psf_kwargs={}, logger=None):
        """Update the state of the PSF's field components
        :param optatmo_psf_kwargs:      A dictionary containing the keys we are
                                        updating, like "size" or
                                        "zPupil004_zFocal001"
        :param logger:                  A logger object for logging debug info
        """
        logger = LoggerWrapper(logger)
        if len(optatmo_psf_kwargs) == 0:
            optatmo_psf_kwargs = self.optatmo_psf_kwargs
            keys = self.keys
        else:
            keys = optatmo_psf_kwargs.keys()

        aberrations_changed = False
        for key in keys:
            # skip some keys that often show up in the argument
            if 'error_' in key:
                continue
            elif 'fix_' in key:
                continue
            elif 'min_' in key:
                continue
            elif 'max_' in key:
                continue

            # size, g1, g2 mean constant terms.
            if key == 'size':
                pupil_index = 1
                focal_index = 1
            elif key == 'g1':
                pupil_index = 2
                focal_index = 1
            elif key == 'g2':
                pupil_index = 3
                focal_index = 1
            else:
                # zPupil012_zFocal034; kludgey as hell
                pupil_index = int(key.split('zPupil')[-1].split('_')[0])
                focal_index = int(key.split('zFocal')[-1])
                if pupil_index < 4:
                    raise ValueError('Not allowed to fit pupil zernike {0} less than {2}, key {1}!'.format(pupil_index, key, 4))
                elif focal_index < 1:
                    raise ValueError('Not allowed to fit focal zernike {0} less than {2} !, key {1}!'.format(focal_index, key, 1))
                elif pupil_index > self.jmax_pupil:
                    raise ValueError('Not allowed to fit pupil zernike {0}, greater than {2}, key {1}!'.format(pupil_index, key, self.jmax_pupil))
                elif focal_index > self.jmax_focal:
                    raise ValueError('Not allowed to fit focal zernike {0} greater than {2} !, key {1}!'.format(focal_index, key, self.jmax_focal))

            old_value = self.aberrations_field[pupil_index - 1, focal_index - 1]
            new_value = optatmo_psf_kwargs[key]

            # figure out if we really need to recompute the coef arrays
            if old_value != new_value:
                if 'fix_' + key in optatmo_psf_kwargs:
                    if optatmo_psf_kwargs['fix_' + key]:
                        logger.warning('Warning! Changing key {0} which is designated as fixed from {1} to {2}!'.format(key, old_value, new_value))
                logger.debug('Updating Zernike parameter {0} from {1:+.4e} + {3:+.4e} = {2:+.4e}'.format(key, old_value, new_value, new_value - old_value))
                self.aberrations_field[pupil_index - 1, focal_index - 1] = new_value
                aberrations_changed = True

        if aberrations_changed:
            logger.debug('---------- Recomputing field zernike coefficients')
            # One coef_array for each wavefront aberration
            # shape (jmax_pupil, maxn_focal, maxm_focal)
            self._coef_arrays_field = np.array([np.dot(self._noll_coef_field, a)
                                                for a in self.aberrations_field])

    def measure_shape(self, star, return_error=True, logger=None):
        """Measure the shape of a star using the HSM algorithm
        :param star:                Star we want to measure
        :param return_error:        Bool. If True, also measure the error
                                    [default: True]
        :param logger:              A logger object for logging debug info
        :returns:                   Shape (and error if return_error) in
                                    unnormalized basis
        """
        logger = LoggerWrapper(logger)

        # values = flux, u0, v0, e0, e1, e2, sigma_flux, sigma_u0, sigma_v0, sigma_e0, sigma_e1, sigma_e2
        values = hsm_error(star, return_debug=False, logger=logger, return_error=return_error)

        shape = np.array(values[:6])
        if np.any(shape != shape):
            raise ModelFitError

        # flux is underestimated empirically
        shape[0] = shape[0] / 0.92

        logger.debug('Measured Shape is {0}'.format(str(shape)))
        if return_error:
            error = np.array(values[6:])
            logger.debug('Measured Error is {0}'.format(str(error)))
            return shape, error
        else:
            return shape

    def measure_shape_third_moments(self, star, logger=None):
        """Measure the shape of a star using the HSM algorithm

        :param star:                Star we want to measure
        :param return_error:        Bool. If True, also measure the error
                                    [default: True]
        :param logger:              A logger object for logging debug info

        :returns:                   Shape (and error if return_error) in
                                    unnormalized basis
        """
        logger = LoggerWrapper(logger)

        # values = flux, u0, v0, e0, e1, e2, sigma_flux, sigma_u0, sigma_v0, sigma_e0, sigma_e1, sigma_e2
        values = hsm_higher_order(star, logger=logger)

        shape = np.array(values)
        if np.any(shape != shape):
            # TODO: not tested. Add test for terrible image ethat should fail
            #raise ModelFitError
            pass

        # flux is underestimated empirically
        shape[0] = shape[0] / 0.92

        return shape

    def measure_error_third_moments(self, star, logger=None):
        """Measure the shape of a star using the HSM algorithm

        :param star:                Star we want to measure
        :param return_error:        Bool. If True, also measure the error
                                    [default: True]
        :param logger:              A logger object for logging debug info

        :returns:                   Shape (and error if return_error) in
                                    unnormalized basis
        """
        logger = LoggerWrapper(logger)

        # values = flux, u0, v0, e0, e1, e2, sigma_flux, sigma_u0, sigma_v0, sigma_e0, sigma_e1, sigma_e2
        values = hsm_higher_order_exact_errors(star, logger=logger)

        error = np.array(values)

        return error

    @staticmethod
    def measure_snr(star):
        """Calculate the signal-to-noise of a given star. Calls util
        measure_snr function
        :param star:    Input star, with stamp, weight
        :returns:       signal to noise ratio
        """
        return measure_snr(star)

    def fit_optics(self, stars, shapes, errors, mode, logger=None, **kwargs):
        """Fit interpolated PSF model to star shapes.
        :param stars:       A list of Stars
        :param shapes:      A list of premeasured Star shapes
        :param errors:      A list of premeasured Star shape errors
        :param mode:        Parameter mode ['analytic', 'shape', 'pixel']. Dictates which residual function we use.
        :param logger:      A logger object for logging debug info.
                            [default: None]
        Notes
        -----
        This model leverages the fact that the j-th measured HSM shape of the
        i-th star, e_{ij}, is pretty well approximated by a polynomial in the
        input params [size, g1, g2, defocus, ...], which we call a_{ik}. So,
        I have an analytic function I defined in advance that takes f(a_{ik})
        and returns e_{ij}. The optical model is specified at given focal
        plane coordinates [u, v] by a sum over Zernike polynomials:
        a_{ik} (u_i, v_i) = \sum_{\ell} b_{k \ell} Z_{\ell} (u_i, v_i)
                            + a^{reference}_{k}(u_i, v_i)
        Having measured the shapes of stars, e_{ij} with errors \sigma_{ij}, we
        then find the optimal b_{k \ell}
        """
        logger = LoggerWrapper(logger)
        import lmfit
        logger.info("Start fitting Optical in {0} mode for {1} stars".format(mode, len(stars)))

        # save reference wavefront values so we don't keep calling it during fit
        if self.reference_wavefront: self._create_cache(stars, logger=logger)
        if self.reference_wavefront: self._create_cache_higher_order(stars, logger=logger)

        lmparams = self._fit_optics_lmparams(self.optatmo_psf_kwargs, self.keys)
        if mode == 'analytic':
            residual = self._fit_analytic_residual
        elif mode == 'shape':
            residual = self._fit_optics_residual
        elif mode == 'pixel':
            residual = self._fit_optics_pixel_residual
            # fix size, g1, g2 here
            lmparams['size'].set(vary=False)
            lmparams['g1'].set(vary=False)
            lmparams['g2'].set(vary=False)
            # and update the optatmopsf accordingly
            self.optatmo_psf_kwargs['fix_size'] = True
            self.optatmo_psf_kwargs['fix_g1'] = True
            self.optatmo_psf_kwargs['fix_g2'] = True

            # fill with initial guesses. Make sure they are treated as floats!
            self._fit_pixel_fluxes = np.array([star.image.array.sum() * 1. for star in stars])
            self._fit_pixel_centers = [(0.0, 0.0) for star in stars]
            self._fit_pixel_sizes = np.array([0.0 for star in stars])
            self._fit_pixel_g1s = np.array([0.0 for star in stars])
            self._fit_pixel_g2s = np.array([0.0 for star in stars])
            self._fit_pixel_sizes_vars = np.array([0.0 for star in stars])
            self._fit_pixel_g1s_vars = np.array([0.0 for star in stars])
            self._fit_pixel_g2s_vars = np.array([0.0 for star in stars])
        else:
            raise KeyError('Unrecognized fit mode: {0}'.format(mode))

        # do fit!
        regr_dictionary = {}
        try:
            for m, moment in enumerate(np.array(["e0", "e1", "e2", "zeta1", "zeta2", "delta1", "delta2"])):
                with open('/nfs/slac/kipac/fs1/g/des/aresh/random_forest_shapes_model_pickles/random_forest_shapes_model_{0}.cpickle'.format(moment), 'rb') as f:
                    regr = cPickle.load(f)  
                    regr_dictionary[moment] = regr          
        except:
            regr_dictionary = {"e0":None,"e1":None,"e2":None,"zeta1": None,"zeta2":None,"delta1":None,"delta2":None}         
        if mode == 'analytic':
            results = lmfit.minimize(residual, lmparams, args=(stars, shapes, errors, regr_dictionary, logger,), epsfcn=1e-5)
        else:
            results = lmfit.minimize(residual, lmparams, args=(stars, shapes, errors, logger,), epsfcn=1e-5)

        if mode == 'pixel':
            # smooth vars
            self._fit_pixel_sizes_vars = self._fit_pixel_sizes_vars + 1e-4 ** 2
            self._fit_pixel_g1s_vars = self._fit_pixel_g1s_vars + 1e-4 ** 2
            self._fit_pixel_g2s_vars = self._fit_pixel_g2s_vars + 1e-4 ** 2

            # update pixel mode with size, g1, g2 fits
            size_avg = np.average(self._fit_pixel_sizes, weights=1. / (self._fit_pixel_sizes_vars))
            var_size_avg = np.average((self._fit_pixel_sizes - size_avg) ** 2, weights = 1. / (self._fit_pixel_sizes_vars))
            size = size_avg + self.optatmo_psf_kwargs['size']
            error_size = np.sqrt(var_size_avg + self.optatmo_psf_kwargs.pop('error_size', 0) ** 2)

            g1_avg = np.average(self._fit_pixel_g1s, weights=1. / (self._fit_pixel_g1s_vars))
            var_g1_avg = np.average((self._fit_pixel_g1s - g1_avg) ** 2, weights = 1. / (self._fit_pixel_g1s_vars))
            g1 = g1_avg + self.optatmo_psf_kwargs['g1']
            error_g1 = np.sqrt(var_g1_avg + self.optatmo_psf_kwargs.pop('error_g1', 0) ** 2)

            g2_avg = np.average(self._fit_pixel_g2s, weights=1. / (self._fit_pixel_g2s_vars))
            var_g2_avg = np.average((self._fit_pixel_g2s - g2_avg) ** 2, weights = 1. / (self._fit_pixel_g2s_vars))
            g2 = g2_avg + self.optatmo_psf_kwargs['g2']
            error_g2 = np.sqrt(var_g2_avg + self.optatmo_psf_kwargs.pop('error_g2', 0) ** 2)

            # because we fixed size, g1, g2, they will not appear in the below bit, so we put them into optatmo psf kwargs here
            self.optatmo_psf_kwargs['size'] = size
            self.optatmo_psf_kwargs['g1'] = g1
            self.optatmo_psf_kwargs['g2'] = g2
            self.optatmo_psf_kwargs['error_size'] = error_size
            self.optatmo_psf_kwargs['error_g1'] = error_g1
            self.optatmo_psf_kwargs['error_g2'] = error_g2

            # put them in results anyways so that we can see their values in the fit_report
            results.params['size'].set(value=size)
            results.params['g1'].set(value=g1)
            results.params['g2'].set(value=g2)

        # update PSF parameters with fit results
        # TODO: can I go through this for loop from lmparams directly without blindly hoping key_i lines up?
        key_i = 0
        for key in self.keys:
            if not self.optatmo_psf_kwargs['fix_' + key]:
                val = results.params.valuesdict()[key]
                self.optatmo_psf_kwargs[key] = val

                try:
                    err = np.sqrt(results.covar[key_i, key_i])
                    self.optatmo_psf_kwargs['error_' + key] = err
                except (TypeError, AttributeError):
                    # covar is None for Reasons.
                    placeholder_error = 10000
                    logger.warning('No Error calculated for parameter {0}! Replacing with large number {1}!'.format(key, placeholder_error))
                    self.optatmo_psf_kwargs['error_' + key] = placeholder_error
                key_i += 1
        self._update_optatmopsf(self.optatmo_psf_kwargs, logger=logger)

        logger.info('{0} optical fit from lmfit parameters:'.format(mode))
        logger.info(lmfit.fit_report(results, min_correl=0.5))

        # save results for debugging purposes
        self._fit_optics_results = results

        # remove saved values when we are done with the fit
        if self.reference_wavefront: self._delete_cache(logger=logger)
        if self.reference_wavefront: self._delete_cache_higher_order(logger=logger)

    def fit_size(self, stars, shapes, shape_errors, logger=None, **kwargs):
        """Adjust size from analytic fit by doing forced search of 501 steps +-
        0.1 about analytic fit
        :param stars:           A list of Star instances.
        :param shapes:          A list of premeasured Star shapes
        :param shape_errors:    A list of premeasured Star shape errors
        :param logger:          A logger object for logging debug info.
                                [default: None]
        """
        logger = LoggerWrapper(logger)
        import lmfit
        logger.info("Start fitting Optical fit of size alone")

        # save reference wavefront values so we don't keep calling it during fit
        if self.reference_wavefront: self._create_cache(stars, logger=logger)
        if self.reference_wavefront: self._create_cache_higher_order(stars, logger=logger)

        # make kwargs with only size
        Ns = kwargs.pop('Ns', 501)
        dparam = kwargs.pop('dparam', 0.3)  # search +- this range
        param = self.optatmo_psf_kwargs['size']
        fit_size_kwargs = {'size': param, 'min_size': param - dparam, 'max_size': param + dparam}
        # make sure we don't go too crazy
        min_size = self.optatmo_psf_kwargs['min_size']
        if fit_size_kwargs['min_size'] < min_size:
            fit_size_kwargs['min_size'] = min_size
        max_size = self.optatmo_psf_kwargs['max_size']
        if fit_size_kwargs['max_size'] < max_size:
            fit_size_kwargs['max_size'] = max_size

        lmparams = self._fit_optics_lmparams(fit_size_kwargs, ['size'])

        # do fit
        results = lmfit.minimize(self._fit_size_residual, lmparams, args=(stars, shapes, shape_errors, logger,), method='brute', Ns=Ns)  # 1e-3 steps

        # set final fit
        logger.info('Optical fit from lmfit parameters:')
        logger.info(lmfit.fit_report(results, min_correl=0.5))

        self.optatmo_psf_kwargs['size'] = results.params.valuesdict()['size']
        if results.errorbars:
            err = np.sqrt(results.covar[0, 0])
            self.optatmo_psf_kwargs['error_size'] = err
        else:
            logger.warning('No error calculated for size in fit_size')
        self._update_optatmopsf(self.optatmo_psf_kwargs, logger=logger)

        # save this for debugging purposes
        self._fit_size_results = results

        if self.reference_wavefront: self._delete_cache(logger=logger)
        if self.reference_wavefront: self._delete_cache_higher_order(logger=logger)

    def fit_atmosphere(self, stars,
                       chisq_threshold=0.1, max_iterations=30, logger=None):
        """Fit interpolated PSF model to star data using standard sequence of
        operations. Will also reject with outliers
        :param stars:           A list of Star instances.
        :param chisq_threshold: Change in reduced chisq at which iteration will
                                terminate. If no outliers is provided, this is
                                ignored. [default: 0.1]
        :param max_iterations:  Maximum number of iterations to try. If no
                                outliers is provided, this is ignored.
                                [default: 30]
        :param logger:          A logger object for logging debug info.
                                [default: None]
        """
        logger = LoggerWrapper(logger)

        if self._enable_atmosphere:
            logger.info("Setting _enable_atmosphere == False. Was {0}".format(self._enable_atmosphere))
            self._enable_atmosphere = False

        # fit models
        logger.info("Initial Fitting atmo model")
        params = self.getParamsList(stars)
        model_fitted_stars = []
        for star_i, star in zip(range(len(stars)), stars):
            try:
                model_fitted_star, results = self.fit_model(star, params=params[star_i], vary_shape=True, vary_optics=False, mode=self.fit_atmosphere_mode, logger=logger)
                model_fitted_stars.append(model_fitted_star)
            except (KeyboardInterrupt, SystemExit):
                raise
            except Exception as e:
                logger.warning('{0}'.format(str(e)))
                logger.warning('Warning! Failed to fit atmosphere model for star {0}. Ignoring star in atmosphere fit'.format(star_i))

        logger.debug("Stripping star fit params down to just atmosphere params for fitting with the atmo_interp")
        stripped_stars = self.stripStarList(model_fitted_stars, logger=logger)
        stars = stripped_stars

        if self.atmo_mad_outlier:
            logger.info('Stripping MAD outliers from star fit params of atmosphere')
            params = np.array([s.fit.params for s in stars])
            madp = np.abs(params - np.median(params, axis=0)[np.newaxis])
            madcut = np.all(madp <= 5 * 1.48 * np.median(madp)[np.newaxis] + 1e-8, axis=1)
            mad_stars = []
            for si, s, keep in zip(range(len(stars)), stars, madcut):
                if keep:
                    mad_stars.append(s)
                else:
                    logger.debug('Removing star {0} based on MAD. params are {1}'.format(si, str(params[si])))
            if len(mad_stars) != len(stars):
                logger.info('Stripped stars from {0} to {1} based on 5sig MAD cut'.format(len(stars), len(mad_stars)))
            stars = mad_stars
        fitted_model_params = [s.fit.params for s in stars]
        fitted_model_params_var = [s.fit.params_var for s in stars]

        # fit interpolant
        logger.info("Initializing atmo interpolator")
        stars = self.atmo_interp.initialize(stars, logger=logger)

        logger.info("Fitting atmo interpolant")
        # Begin iterations.  Very simple convergence criterion right now.
        if self.outliers is None:
            # with no outliers, no need to do the below cycle
            self.atmo_interp.solve(stars, logger=logger)
        else:
            # get the params again after all the stars
            oldchisq = 0.
            for iteration in range(max_iterations):
                nremoved = 0
                logger.warning("Iteration %d: Fitting %d stars", iteration+1, len(stars))

                #####
                # outliers
                #####
                # solve atmo_interp with the reduced set of stars
                stars = self.atmo_interp.initialize(stars, logger=logger)
                self.atmo_interp.solve(stars, logger=logger)

                # create new stars including atmo interp
                params = self.getParamsList(stars)
                stars_interp = self.atmo_interp.interpolateList(stars)
                aberrations_atmo_star = np.array([star.fit.params for star in stars_interp])
                params[:, 0:self.n_params_atmosphere] += aberrations_atmo_star

                # refluxing star and get chisq
                refluxed_stars = []
                for param, star in zip(params, stars_interp):
                    refluxed_star, res = self.fit_model(star, param, vary_shape=False, vary_optics=False, logger=logger)
                    refluxed_stars.append(refluxed_star)

                # put back into the refluxed stars the fitted model params. This way when outliers returns the new list, we won't have to refit those parameters (which will be the same as earlier)
                reparam_stars = []
                for params, params_var, star in zip(fitted_model_params, fitted_model_params_var, refluxed_stars):
                    new_star = Star(star.data, StarFit(params, params_var=params_var, flux=star.fit.flux, center=star.fit.center, chisq=star.fit.chisq, dof=star.fit.dof, alpha=star.fit.alpha, beta=star.fit.beta, worst_chisq=star.fit.worst_chisq))
                    reparam_stars.append(new_star)

                # Perform outlier rejection
                logger.debug("             Looking for outliers")
                nonoutlier_stars, nremoved1 = self.outliers.removeOutliers(reparam_stars, logger=logger)
                if nremoved1 == 0:
                    logger.debug("             No outliers found")
                else:
                    logger.info("             Removed %d outliers", nremoved1)
                nremoved += nremoved1

                stars = nonoutlier_stars

                chisq = np.sum([s.fit.chisq for s in stars])
                dof   = np.sum([s.fit.dof for s in stars])
                logger.warning("             Total chisq = %.2f / %d dof", chisq, dof)

                # Very simple convergence test here:
                # Note, the lack of abs here means if chisq increases, we also stop.
                # Also, don't quit if we removed any outliers.
                if (nremoved == 0) and (oldchisq > 0) and (oldchisq-chisq < chisq_threshold*dof):
                    break
                oldchisq = chisq

            else:
                logger.warning("PSF fit did not converge.  Max iterations = %d reached.", max_iterations)

        return model_fitted_stars, stars

<<<<<<< HEAD
    def fit_model(self, star, params, vary_shape=True, vary_optics=False,  mode='pixel', minimize_kwargs={'method': 'leastsq', 'epsfcn': 1e-5, 'maxfev': 1000}, logger=None):
=======
    def fit_model(self, star, params, vary_shape=True, vary_optics=False,  mode='pixel', minimize_kwargs={}, logger=None):
>>>>>>> 8e937931
        """Fit model to star's pixel data. Always vary flux and center, but also can selectively vary atmospheric terms and Zernike coefficients
        :param star:        A Star instance
        :param params:      An array of initial star parameters like one would
                            get from getParams
        :param vary_shape:  Boolean. If true, will vary Kolmogorov size and
                            ellipticity in fit [default: True]
        :param vary_optics: Boolean. If true, will vary Zernike coefficients
                            during fit [default: False]. This is only
                            moderately useful in most in focus cases.
        :param mode:        Parameter mode ['shape', 'pixel']. Dictates which residual function we use. Default is pixel
        :param minimize_kwargs: A set of parameters to pass in for changing the
                            way lmfit does the minimization.
        :param logger:      A logger object for logging debug info. [default: None]
        :returns:           New Star instance and results, with updated flux,
                            center, chisq, dof, and fit params and params_var
        """
        logger = LoggerWrapper(logger)
        import lmfit
        # create lmparameters
        # put in initial guesses for flux, du, dv if they exist
        flux = star.fit.flux
        if flux == 1.:
            # a pretty reasonable first guess is to just take the sum of the pixels
            flux = star.image.array.sum()
        du, dv = star.fit.center
        lmparams = lmfit.Parameters()
        # Order of params is important!
        lmparams.add('flux', value=flux, vary=True, min=0.0)
        lmparams.add('du', value=du, vary=True, min=-1, max=1)
        lmparams.add('dv', value=dv, vary=True, min=-1, max=1)

        # we must also cut the min and max based on opt_params to avoid things
        # like large ellipticities or small sizes
        min_size = self.optatmo_psf_kwargs['min_size']
        max_size = self.optatmo_psf_kwargs['max_size']
        max_g = self.optatmo_psf_kwargs['max_g1']
        # getParams puts in atmosphere terms

        fit_size = params[0]
        fit_g1 = params[1]
        fit_g2 = params[2]
        opt_size = params[self.n_params_atmosphere + 0]
        opt_g1 = params[self.n_params_atmosphere + 1]
        opt_g2 = params[self.n_params_atmosphere + 2]
        lmparams.add('atmo_size', value=fit_size, vary=vary_shape, min=min_size - opt_size, max=max_size - opt_size)
        lmparams.add('atmo_g1', value=fit_g1, vary=vary_shape, min=-max_g - opt_g1, max=max_g - opt_g1)
        lmparams.add('atmo_g2', value=fit_g2, vary=vary_shape, min=-max_g - opt_g2, max=max_g - opt_g2)
        if self.atmosphere_model == 'vonkarman':
            fit_L0 = params[3]
            lmparams.add('atmo_L0', value=fit_L0, vary=vary_shape, min=1, max=2000)
        # add other params to the params model
        # we do NOT vary the optics size, g1, g2
        lmparams.add('optics_size', value=opt_size, vary=False)
        lmparams.add('optics_g1', value=opt_g1, vary=False)
        lmparams.add('optics_g2', value=opt_g2, vary=False)
        for i, pi in enumerate(params[self.n_params_atmosphere + self.n_params_constant_atmosphere:]):
            # we do allow zernikes to vary
            lmparams.add('optics_zernike_{0}'.format(i + 4), value=pi, vary=vary_optics, min=-5, max=5)

        if mode == 'shape':
            residual = self._fit_model_shape_residual
        elif mode == 'pixel':
            residual = self._fit_model_residual

        # do fit
<<<<<<< HEAD
=======
        minimize_kwargs_in = {'method': 'leastsq', 'epsfcn': 1e-5, 'maxfev': 1000}
        minimize_kwargs_in.update(minimize_kwargs)
>>>>>>> 8e937931
        results = lmfit.minimize(residual, lmparams,
                                 args=(star, logger,),
                                 **minimize_kwargs_in)
        logger.debug(lmfit.fit_report(results, min_correl=0.5))
        if not results.success:
            raise AttributeError('Not successful fit')
        # errors can be zero if the chisq is close to perfect
        if ((not results.errorbars) * (results.chisqr > 1e-8)):
            raise AttributeError('No estimated errorbars')

        # subtract 3 for the flux, du, dv
        fit_params = np.zeros(len(results.params) - 3)
        params_var = np.zeros(len(fit_params))
        for i, key in enumerate(results.params):
            indx = i - 3
            if key in ['flux', 'du', 'dv']:
                continue
            param = results.params[key]
            fit_params[indx] = param.value
<<<<<<< HEAD
            if hasattr(param, 'stderr'):
                try:
                    params_var[indx] = param.stderr ** 2
                except TypeError:
                    # no errors, so leave as zero
                    pass
=======
            if param.vary:
                if hasattr(param, 'stderr'):
                    var = param.stderr ** 2
                params_var[indx] = var
>>>>>>> 8e937931

        flux = results.params['flux'].value
        du = results.params['du'].value
        dv = results.params['dv'].value
        center = (du, dv)
        chisq = results.chisqr
        dof = results.nfree
        fit = StarFit(fit_params, params_var=params_var, flux=flux, center=center,
                      chisq=chisq, dof=dof)
        star_fit = Star(star.data, fit)
        return star_fit, results

    def stripStarList(self, stars, logger=None):
        """take star fits and strip fit params to just the first three
        parameters, which correspond to the atmospheric terms. Keep flux and
        center but get rid of everything else
        :param stars:           A list of Star instances.
        :param logger:          A logger object for logging debug info.
                                [default: None]
        :returns:               A list of stars with only num_keep fit params
        """
        # num_keep = 3  # hard coded
        num_keep = self.n_params_atmosphere
        new_stars = []
        for star_i, star in enumerate(stars):
            try:
                fit_params = star.fit.params
                new_fit_params = fit_params[:num_keep]
            except AttributeError:
                logger.debug("Star {0} has no fit params".format(star_i))
                new_fit_params = None
            try:
                fit_params_var = star.fit.params_var
                new_fit_params_var = fit_params_var[:num_keep]
            except AttributeError:
                logger.debug("Star {0} has no fit params_var".format(star_i))
                new_fit_params_var = None
            new_fit = StarFit(new_fit_params, params_var=new_fit_params_var,
                              flux=star.fit.flux, center=star.fit.center)
            new_star = Star(star.data, new_fit)
            new_stars.append(new_star)
        return new_stars

    def adjustStarList(self, stars, logger=None):
        """Fit the Model to the star's data, varying only the flux and center.
        :param stars:       A list of Stars
        :param logger:      A logger object for logging debug info. [default: None]
        :returns:           New Star instances, with updated flux, center, chisq, dof
        """
        logger = LoggerWrapper(logger)
        params = self.getParamsList(stars)
        stars_adjusted = []
        for star, param in zip(stars, params):
            star_adjusted, results = self.fit_model(star, param, vary_shape=False, vary_optics=False, logger=logger)
            stars_adjusted.append(star_adjusted)
        return stars_adjusted

    def adjustStar(self, star, logger=None):
        """Fit the Model to the star's data, varying only the flux and center.
        :param star:        A Star instance
        :param logger:      A logger object for logging debug info. [default: None]
        :returns:           New Star instance, with updated flux, center, chisq, dof
        """
        return self.adjustStarList([star], logger=logger)[0]

    def reflux(self, star, logger=None):
        """Fit the Model to the star's data, varying only the flux and center. This puts one of the options for fit_model into the regular Piff syntax.
        :param star:        A Star instance
        :param logger:      A logger object for logging debug info. [default: None]
        :returns:           New Star instance, with updated flux, center, chisq, dof
        Notes
        -----
        This is just adjustStar but with a name more like other Piff models
        """
        return self.adjustStar(star, logger=logger)

    @staticmethod
    def analytic_shapes(params, analytic_coefs, logger=None):
        """Function that takes zernike coefficients and a predefined analytic relation and returns a list of shapes
        :param params:      A list of lists of coefficients [size, g1, g2, z4,
                            z5...] (nstars, ncoefficients) Note that these
                            coefficients have compressed the atmo_size and
                            optics_size into size=atmo_ + optics_ and similarly
                            for g1, g2
        :param analytic_coefs:  Structure that folds out the anlytic relation
        :param logger:      A logger object for logging debug info. [default: None]
        :returns:           A list of shapes (nstars, nshapes)
        """
        logger = LoggerWrapper(logger)
        coefs = analytic_coefs[0]
        indices = analytic_coefs[1]

        # transform into full index
        params_onehot = np.vstack((np.ones(len(params)).T, params.T)).T.astype(np.float64)
        # apply model
        shapes = np.array([poly(params_onehot, coef.astype(np.float64), index.astype(np.int64))
                           for coef, index in zip(coefs, indices)]).T
        if np.any(shapes != shapes) or np.any(~np.isfinite(shapes)):
            # shouldn't happen unless something wacko happens
            raise ValueError('Bad shape values')

        return shapes

    def _fit_optics_lmparams(self, optatmo_psf_kwargs, keys):
        """turns optatmo_psf_kwargs and set of keys to fit into an lmparams object
        :param optatmo_psf_kwargs:  Dictionary with keys like (for parameter
                                    "size") size [value to start fit at],
                                    fix_size [do not allow parameter to vary],
                                    min_,max_size [min and maximum values
                                    allowed for size during fit]. If None of
                                    these are specified, will fill with guessed
                                    values.
        :param keys:                List of keys we want to add to the lmfit
                                    parameters.
        :returns lmparams:          An lmfit Parameters object
        """
        import lmfit
        # create lmparameters
        lmparams = lmfit.Parameters()
        # step through keys
        for key in keys:
            if key in optatmo_psf_kwargs:
                value = optatmo_psf_kwargs[key]
            else:
                value = 0
            if 'fix_' + key in optatmo_psf_kwargs:
                vary = not optatmo_psf_kwargs['fix_' + key]
            else:
                vary = True
            if 'min_' + key in optatmo_psf_kwargs:
                min = optatmo_psf_kwargs['min_' + key]
            else:
                min = None
            if 'max_' + key in optatmo_psf_kwargs:
                max = optatmo_psf_kwargs['max_' + key]
            else:
                max = None
            lmparams.add(key, value=value, vary=vary, min=min, max=max)
        return lmparams

    def _fit_analytic_residual(self, lmparams, stars, shapes, shape_errors, regr_dictionary, logger=None):
        """Residual function for fitting optics via analytics
        :param lmparams:    LMFit Parameters object
        :param stars:       A list of Stars
        :param shapes:      A list of premeasured Star shapes
        :param errors:      A list of premeasured Star shape errors
        :param logger:      A logger object for logging debug info.
                            [default: None]
        :returns chi:       Chi of observed shapes to model shapes
        """
        logger = LoggerWrapper(logger)
        # update psf
        self._update_optatmopsf(lmparams.valuesdict(), logger)

        # get star params
        params_all = self.getParamsList(stars)
<<<<<<< HEAD
        param_values_all_stars = params_all[:,self.n_params_atmosphere:self.n_params_atmosphere+11]
=======
>>>>>>> 8e937931
        # ignore the atmosphere params
        params = params_all[:, self.n_params_atmosphere:]

        # generate analytic star moments
<<<<<<< HEAD
        shapes_model_list = []
        for m, moment in enumerate(np.array(["e0", "e1", "e2", "zeta1", "zeta2", "delta1", "delta2"])):    
            regr = regr_dictionary[moment]    
            shapes_model_list.append(regr.predict(param_values_all_stars))
        shapes_model = np.column_stack(tuple(shapes_model_list))
        #shapes_model = self.analytic_shapes(params, self.analytic_coefs)
        shape_weights = self._shape_weights[:7]

        # calculate chi. Exclude measurements of flux and centroids
        shapes = shapes[:, 3:10]
        errors = shape_errors[:, 3:10]
=======
        shapes_model = self.analytic_shapes(params, self.analytic_coefs)
        shape_weights = self._shape_weights

        # calculate chi. Exclude measurements of flux and centroids
        shapes = shapes[:, 3:]
        errors = shape_errors[:, 3:]
>>>>>>> 8e937931
        chi = (shape_weights[None] * (shapes_model - shapes) / errors).flatten()
        logger.debug('Current Chi2 / dof is {0:.4e} / {1}'.format(np.sum(np.square(chi)), len(chi)))

        return chi

    def _fit_size_residual(self, lmparams, stars, shapes, shape_errors, logger=None):
        """Residual function for fitting the optics size parameter to the
        observed size. Function calls _fit_optics_residual and then takes only
        the size parameter.
        :param lmparams:    LMFit Parameters object
        :param stars:       A list of Stars
        :param shapes:      A list of premeasured Star shapes
        :param errors:      A list of premeasured Star shape errors
        :param logger:      A logger object for logging debug info.
                            [default: None]
        :returns chi:       Chi of observed size to model size
        Notes
        -----
        This is done by forward modeling the PSF and measuring its shape via HSM
        """
        logger = LoggerWrapper(logger)
        # extract chi on size only and remove the shape_weight
        chi = self._fit_optics_residual(lmparams, stars, shapes, shape_errors, logger)
	print("chi: {0}".format(chi))
        #chi = chi[0::7] / self._shape_weights[0]
        chi = chi[0] / self._shape_weights[0]	
        print("chi: {0}".format(chi))
        return chi

    def _fit_optics_residual(self, lmparams, stars, shapes, shape_errors, logger=None):
        """Residual function for fitting the optics parameters to the observed
        shapes. Fitting is done via lmfit.
        :param lmparams:    LMFit Parameters object
        :param stars:       A list of Stars
        :param shapes:      A list of premeasured Star shapes
        :param errors:      A list of premeasured Star shape errors
        :param logger:      A logger object for logging debug info.
                            [default: None]
        :returns chi:       Chi of observed size to model size
        Notes
        -----
        This is done by forward modeling the PSF and measuring its shape via HSM
        """
        logger = LoggerWrapper(logger)
        # update psf
        self._update_optatmopsf(lmparams.valuesdict(), logger)

        # get optical params
        opt_params = self.getParamsList(stars)

        # measure their shapes and calculate chi
        chi = np.array([])
        for i, star in enumerate(stars):
            params = opt_params[i]
            shape = shapes[i]
            error = shape_errors[i]
            if i % 100 == 0:
                print("shape: ")
                print(shape)

            try:
                # get profile; modify based on flux and shifts
                profile = self.getProfile(params)

                # measure final shape
                if i % 100 == 0:
                    print("params: ")
                    print(params)

                star_model = self.drawProfile(star, profile, params)
                shape_model = self.measure_shape_third_moments(star_model)
                if i % 100 == 0:
                    print("shape_model: ")
                    print(shape_model)
                if np.any(shape_model != shape_model):
                    logger.warning('Star {0} returned nan shape'.format(i))
                    logger.warning('Parameters are {0}'.format(str(params)))
                    logger.warning('Input parameters are {0}'.format(str(lmparams.valuesdict())))
                    logger.warning('Filling with zero chi')
                    shape_model = shape
            except (ModelFitError, RuntimeError) as e:
                logger.warning(str(e))
                logger.warning('Star {0}\'s model failed to be drawn and measured.'.format(i))
                logger.warning('Parameters are {0}'.format(str(params)))
                logger.warning('Input parameters are {0}'.format(str(lmparams.valuesdict())))
                logger.warning('Filling with zero chi')
                shape_model = shape

            # don't care about flux, du, dv here
            chi_i = self._shape_weights * (((shape_model - shape) / error)[3:])
            if i % 100 == 0:
                print("chi_i: ")
                print(chi_i)
            chi = np.hstack((chi, chi_i))
        logger.debug('Current Total Chi2 / dof is {0:.4e} / {1}'.format(np.sum(np.square(chi)), len(chi)))

        return chi

    def _fit_optics_pixel_residual(self, lmparams, stars, shapes, errors, logger=None):
        """Residual function for fitting all stars.
        :param lmparams:    LMFit Parameters object
        :param stars:       A list of Stars
        :param shapes:      A list of premeasured Star shapes
        :param errors:      A list of premeasured Star shape errors
        :param logger:      A logger object for logging debug info.
                            [default: None]
        :returns chi:       Chi of observed pixels of all stars to model pixels after fitting for flux, centering, and atmospheric size / ellipticity
        """
        logger = LoggerWrapper(logger)
        # update psf
        self._update_optatmopsf(lmparams.valuesdict(), logger)

        # get optical params
        opt_params = self.getParamsList(stars)

        chi = np.array([])
        for i, star in enumerate(stars):
            params = opt_params[i]
            image, weight, image_pos = star.data.getImage()

            try:

                # put in fit pixel values as first guesses for the fit_model
                star.fit.flux = self._fit_pixel_fluxes[i]
                star.fit.center = self._fit_pixel_centers[i]
                params[0] = self._fit_pixel_sizes[i]
                params[1] = self._fit_pixel_g1s[i]
                params[2] = self._fit_pixel_g2s[i]
                # TODO: because I hardcoded the numbers, I start L0 from whatever my initial guess was, if we do vonkarman

                # do fit marginalizing over the atmosphere shape
                fitted_star, fitted_results = self.fit_model(star, params, vary_shape=True, vary_optics=False, mode='pixel', logger=logger)

                # draw star for evaluating the chi2
                prof = self.getProfile(fitted_star.fit.params).shift(fitted_star.fit.center) * fitted_star.fit.flux
                image_model = self.drawProfile(fitted_star, prof, fitted_star.fit.params, use_fit=False).image

                # update fit pixel values
                self._fit_pixel_fluxes[i] = fitted_star.fit.flux
                self._fit_pixel_centers[i] = fitted_star.fit.center
                self._fit_pixel_sizes[i] = fitted_star.fit.params[0]
                self._fit_pixel_g1s[i] = fitted_star.fit.params[1]
                self._fit_pixel_g2s[i] = fitted_star.fit.params[2]
                self._fit_pixel_sizes_vars[i] = fitted_star.fit.params_var[0]
                self._fit_pixel_g1s_vars[i] = fitted_star.fit.params_var[1]
                self._fit_pixel_g2s_vars[i] = fitted_star.fit.params_var[2]

            except (ModelFitError, RuntimeError) as e:
                logger.warning(str(e))
                logger.warning('Star {0}\'s model failed to be drawn and measured.'.format(i))
                logger.warning('Parameters are {0}'.format(str(params)))
                logger.warning('Input parameters are {0}'.format(str(lmparams.valuesdict())))
                logger.warning('Filling with zero chi')

                image_model = image

            chi_i = (np.sqrt(weight.array) * (image_model.array - image.array)).flatten()
            chi = np.hstack((chi, chi_i))
        chi2 = np.sum(chi * chi)
        logger.debug('fit optics residual chi2 / dof = {0:.3f} / {1} = {2:.3f}'.format(chi2, len(chi), chi2 * 1. / len(chi)))

        return chi

    def _fit_model_shape_residual(self, lmparams, star, logger=None):
<<<<<<< HEAD
=======
        """Residual function for fitting individual profile parameters

        :param lmparams:    lmfit Parameters object
        :param star:        A Star instance.
        :param logger:      A logger object for logging debug info.
                            [default: None]

        :returns chi:       Chi of observed shape params to model params
        """
        logger = LoggerWrapper(logger)

        all_params = lmparams.valuesdict().values()
        flux, du, dv = all_params[:3]
        params = all_params[3:]

        profile = self.getProfile(params).shift(du, dv) * flux
        star_model = self.drawProfile(star, profile, params, use_fit=False)
        shape_model = self.measure_shape(star_model, return_error=False)
        shape, error = self.measure_shape(star, return_error=True)

        chi = (shape_model - shape) / error

        return chi

    def _fit_model_residual(self, lmparams, star, logger=None):
>>>>>>> 8e937931
        """Residual function for fitting individual profile parameters
        :param lmparams:    lmfit Parameters object
        :param star:        A Star instance.
        :param logger:      A logger object for logging debug info.
                            [default: None]
        :returns chi:       Chi of observed shape params to model params
        """
        logger = LoggerWrapper(logger)

        all_params = lmparams.valuesdict().values()
        flux, du, dv = all_params[:3]
        params = all_params[3:]

        profile = self.getProfile(params).shift(du, dv) * flux
        star_model = self.drawProfile(star, profile, params, use_fit=False)
        shape_model = self.measure_shape(star_model, return_error=False)
        shape, error = self.measure_shape(star, return_error=True)

        chi = (shape_model - shape) / error

        return chi

    def _fit_model_residual(self, lmparams, star, logger=None):
        """Residual function for fitting individual profile parameters
        :param lmparams:    lmfit Parameters object
        :param star:        A Star instance.
        :param logger:      A logger object for logging debug info.
                            [default: None]
        :returns chi:       Chi of observed pixels to model pixels
        """
        logger = LoggerWrapper(logger)

        all_params = lmparams.valuesdict().values()
        flux, du, dv = all_params[:3]
        params = all_params[3:]

        prof = self.getProfile(params).shift(du, dv) * flux

        # calculate chi
        image, weight, image_pos = star.data.getImage()
        image_model = self.drawProfile(star, prof, params, use_fit=False).image
        chi = (np.sqrt(weight.array) * (image_model.array - image.array)).flatten()
        return chi

    def _create_cache(self, stars, logger=None):
        """Save aberrations from reference wavefront. This is useful if we want
        to keep calling getParams but we aren't changing the positions of the
        stars. The reference_wavefront.interpolateList call is relatively
        expensive, so we save the results from that step and skip it if we can.
        :param stars:   A list of stars
        :param logger:  A logger object for logging debug info [default: None]
        """
        if self.reference_wavefront:
            logger.debug('Caching reference aberrations')
            self._cache = True
            clean_stars = [Star(star.data, None) for star in stars]
            interp_stars = self.reference_wavefront.interpolateList(clean_stars)
            aberrations_reference_wavefront = np.array([star_interpolated.fit.params for star_interpolated in interp_stars])
            self._aberrations_reference_wavefront = aberrations_reference_wavefront
        else:
            logger.debug('Cache called, but no reference wavefront. Skipping')
            self._cache = False
            self._aberrations_reference_wavefront = None
            
    def _create_cache_higher_order(self, stars, logger=None):
        """Save aberrations from the higher order reference wavefront. This is useful if we want
        to keep calling getParams but we aren't changing the positions of the
        stars.
        :param stars:   A list of stars
        :param logger:  A logger object for logging debug info [default: None]
        """
        if self.reference_wavefront: #if no reference wavefront, assume no higher order reference wavefront either
            logger.debug('Caching higher order reference aberrations')
            self._cache_higher_order = True
            aberrations_higher_order_reference_wavefront = np.empty([len(stars),26])
            for s, star in enumerate(stars):
                star_data = star.data
                star_data.local_wcs = star_data.image.wcs.local(star_data.image_pos)
                x_value = star_data.local_wcs._x(star_data['u'], star_data['v'])
                y_value = star_data.local_wcs._y(star_data['u'], star_data['v'])
                x_value = x_value * (15.0/1000.0)
                y_value = y_value * (15.0/1000.0)  
                zout_camera = self.higher_order_reference_wavefront.get(x=x_value, y=y_value)
                zout_sky = np.array([-zout_camera[0], zout_camera[1], zout_camera[2], -zout_camera[3], zout_camera[5], zout_camera[4], -zout_camera[7], -zout_camera[6], zout_camera[9], zout_camera[8], zout_camera[10], zout_camera[11], -zout_camera[12], -zout_camera[13], zout_camera[14], zout_camera[15], -zout_camera[16], zout_camera[18], zout_camera[17], -zout_camera[20], -zout_camera[19], zout_camera[22], zout_camera[21], -zout_camera[24], -zout_camera[23], zout_camera[25]])
                aberrations_higher_order_reference_wavefront[s] = zout_sky
            #clean_stars = [Star(star.data, None) for star in stars]
            #interp_stars = self.reference_wavefront.interpolateList(clean_stars)
            #aberrations_reference_wavefront = np.array([star_interpolated.fit.params for star_interpolated in interp_stars])
            self._aberrations_higher_order_reference_wavefront = aberrations_higher_order_reference_wavefront
        else:
            logger.debug('Higher Order Cache called, but no reference wavefront. Skipping') #if no reference wavefront, assume no higher order reference wavefront either
            self._cache_higher_order = False
            self._aberrations_higher_order_reference_wavefront = None

    def _delete_cache(self, logger=None):
        """Delete reference wavefront cache.
        :param logger:  A logger object for logging debug info [default: None]
        """
        if self.reference_wavefront:
            logger.debug('Clearing cache of reference aberrations')
        else:
            logger.debug('Delete cache called, but no reference wavefront. Skipping')
        self._cache = False
        self._aberrations_reference_wavefront = None
        
    def _delete_cache_higher_order(self, logger=None):
        """Delete higher order reference wavefront cache.
        :param logger:  A logger object for logging debug info [default: None]
        """
        if self.reference_wavefront: #if no reference wavefront, assume no higher order reference wavefront either
            logger.debug('Clearing cache_higher_order of reference aberrations')
        else:
            logger.debug('Delete cache_higher_order called, but no reference wavefront. Skipping') #if no reference wavefront, assume no higher order reference wavefront either
        self._cache_higher_order = False
        self._aberrations_higher_order_reference_wavefront = None

# some functions to interpret analytic relations
@numba.jit
def poly(X, coef, indices):
    """Given input value X, coef and indices, return list of values y
    :param X:           array of values [nstar, nvar] we make polynomial out of
                        that is one-hot (ie the first term of each entry is 1)
    :param coef:        sets of coefficients [ncoef]
    :param indices:     sets which indices we are multiplying together [ncoef, norder]
    :returns y:         [nstar] values of the polynomial
    """

    nstar = X.shape[0]
    nparam = X.shape[1]
    ncoef = coef.shape[0]
    norder = indices.shape[1]

    max_order = np.max(indices)
    if max_order > nparam:
        raise ValueError('Indices point to parameter index not passed')

    y = np.zeros(nstar, dtype=np.float64)

    for i in range(0, nstar):
        for j in range(0, ncoef):
            term = 1
            for k in range(0, norder):
                indx = indices[j, k]
                term *= X[i, indx]
            term *= coef[j]
            y[i] += term

    return y

@numba.jit
def poly_full(X, indices):
    """Turn X into polynomial terms as defined by indices
    :param X:           array of values [nstar, nvar] we make polynomial out of
                        that is one-hot (ie the first term of each entry is 1)
    :param indices:     sets which indices we are multiplying together [ncoef, norder]
    :returns Xpoly:     [nstar, ncoef] values of the polynomial
    """

    nstar = X.shape[0]
    ncoef = indices.shape[0]
    norder = indices.shape[1]

    Xpoly = np.zeros((nstar, ncoef), dtype=np.float64)

    for i in range(0, nstar):
        for j in range(0, ncoef):
            term = 1
            for k in range(0, norder):
                indx = indices[j, k]
                term *= X[i, indx]
            Xpoly[i, j] = term

    return Xpoly<|MERGE_RESOLUTION|>--- conflicted
+++ resolved
@@ -73,11 +73,7 @@
     """Combine Optical and Atmospheric PSFs together
     """
 
-<<<<<<< HEAD
     def __init__(self, atmo_interp=None, outliers=None, analytic_coefs=None, optatmo_psf_kwargs={}, optical_psf_kwargs={}, kolmogorov_kwargs={}, reference_wavefront=None, n_optfit_stars=0, fov_radius=4500., jmax_pupil=11, jmax_focal=10, min_optfit_snr=0, fit_optics_mode='analytic', fit_atmosphere_mode='pixel', atmosphere_model='kolmogorov', atmo_mad_outlier=False, shape_weights=[], logger=None, **kwargs):
-=======
-    def __init__(self, atmo_interp=None, outliers=None, analytic_coefs=None, optatmo_psf_kwargs={}, optical_psf_kwargs={}, kolmogorov_kwargs={}, reference_wavefront=None, n_optfit_stars=0, fov_radius=4500., jmax_pupil=11, jmax_focal=10, min_optfit_snr=0, fit_optics_mode='analytic', fit_atmosphere_mode='pixel', atmosphere_model='kolmogorov', atmo_mad_outlier=False, logger=None, **kwargs):
->>>>>>> 8e937931
         """
         Fit Combined Atmosphere and Optical PSF in two stage process.
         :param atmo_interp:             Piff Interpolant object that represents
@@ -214,17 +210,10 @@
         self.fov_radius = fov_radius
 
         # Field-of-view does not have obscuration, so obscuration=0 and annular=False here.
-<<<<<<< HEAD
         #if galsim.__version__ >= 2.0:
         #    self._noll_coef_field = galsim.zernike._noll_coef_array(self.jmax_focal, 0.0)
         #else:
         self._noll_coef_field = galsim.phase_screens._noll_coef_array(self.jmax_focal, 0.0, False)
-=======
-        if galsim.__version__ >= 2.0:
-            self._noll_coef_field = galsim.zernike._noll_coef_array(self.jmax_focal, 0.0)
-        else:
-            self._noll_coef_field = galsim.phase_screens._noll_coef_array(self.jmax_focal, 0.0, False)
->>>>>>> 8e937931
 
         min_sizes = {'kolmogorov': 0.45, 'vonkarman': 0.7}
         self.optatmo_psf_kwargs = {
@@ -822,7 +811,6 @@
             # reference wavefront starts at z4 but may not span full range of
             # aberrations used
             n_reference_aberrations = aberrations_reference_wavefront.shape[1]
-<<<<<<< HEAD
             n_higher_order_reference_aberrations = 26
             # the 3 here is because z4 starts at index 3
             print("aberrations_reference_wavefront including beyond z11 every hundred rows: ")
@@ -837,11 +825,6 @@
                     params[:, self.n_params_atmosphere + self.n_params_constant_atmosphere + n_reference_aberrations: n_reference_aberrations + n_higher_order_reference_aberrations + self.n_params_atmosphere + self.n_params_constant_atmosphere] += aberrations_higher_order_reference_wavefront
                 else:
                     params[:, self.n_params_atmosphere + self.n_params_constant_atmosphere + n_reference_aberrations:] += aberrations_higher_order_reference_wavefront[:, :self.jmax_pupil - 11]
-=======
-            # the 3 here is because z4 starts at index 3
-            if n_reference_aberrations + 3 < self.jmax_pupil:
-                params[:, self.n_params_atmosphere + self.n_params_constant_atmosphere: n_reference_aberrations + self.n_params_atmosphere + self.n_params_constant_atmosphere] += aberrations_reference_wavefront
->>>>>>> 8e937931
             else:
                 # we have more jmax_pupil than reference wavefront
                 params[:, self.n_params_atmosphere + self.n_params_constant_atmosphere:] += aberrations_reference_wavefront[:, :self.jmax_pupil - 3]
@@ -883,10 +866,7 @@
         # optics
         aberrations = np.zeros(4 + len(params[self.n_params_atmosphere + self.n_params_constant_atmosphere:]))  # fill piston etc with 0
         aberrations[4:] = params[self.n_params_atmosphere + self.n_params_constant_atmosphere:]
-<<<<<<< HEAD
         aberrations = aberrations * (700.0/self.optical_psf_kwargs['lam'])
-=======
->>>>>>> 8e937931
         opt = galsim.OpticalPSF(aberrations=aberrations,
                                 gsparams=self.gsparams,
                                 **self.optical_psf_kwargs)
@@ -1463,11 +1443,8 @@
 
         return model_fitted_stars, stars
 
-<<<<<<< HEAD
-    def fit_model(self, star, params, vary_shape=True, vary_optics=False,  mode='pixel', minimize_kwargs={'method': 'leastsq', 'epsfcn': 1e-5, 'maxfev': 1000}, logger=None):
-=======
+    #def fit_model(self, star, params, vary_shape=True, vary_optics=False,  mode='pixel', minimize_kwargs={'method': 'leastsq', 'epsfcn': 1e-5, 'maxfev': 1000}, logger=None):
     def fit_model(self, star, params, vary_shape=True, vary_optics=False,  mode='pixel', minimize_kwargs={}, logger=None):
->>>>>>> 8e937931
         """Fit model to star's pixel data. Always vary flux and center, but also can selectively vary atmospheric terms and Zernike coefficients
         :param star:        A Star instance
         :param params:      An array of initial star parameters like one would
@@ -1533,11 +1510,8 @@
             residual = self._fit_model_residual
 
         # do fit
-<<<<<<< HEAD
-=======
         minimize_kwargs_in = {'method': 'leastsq', 'epsfcn': 1e-5, 'maxfev': 1000}
         minimize_kwargs_in.update(minimize_kwargs)
->>>>>>> 8e937931
         results = lmfit.minimize(residual, lmparams,
                                  args=(star, logger,),
                                  **minimize_kwargs_in)
@@ -1557,19 +1531,10 @@
                 continue
             param = results.params[key]
             fit_params[indx] = param.value
-<<<<<<< HEAD
-            if hasattr(param, 'stderr'):
-                try:
-                    params_var[indx] = param.stderr ** 2
-                except TypeError:
-                    # no errors, so leave as zero
-                    pass
-=======
             if param.vary:
                 if hasattr(param, 'stderr'):
                     var = param.stderr ** 2
                 params_var[indx] = var
->>>>>>> 8e937931
 
         flux = results.params['flux'].value
         du = results.params['du'].value
@@ -1726,15 +1691,11 @@
 
         # get star params
         params_all = self.getParamsList(stars)
-<<<<<<< HEAD
         param_values_all_stars = params_all[:,self.n_params_atmosphere:self.n_params_atmosphere+11]
-=======
->>>>>>> 8e937931
         # ignore the atmosphere params
         params = params_all[:, self.n_params_atmosphere:]
 
         # generate analytic star moments
-<<<<<<< HEAD
         shapes_model_list = []
         for m, moment in enumerate(np.array(["e0", "e1", "e2", "zeta1", "zeta2", "delta1", "delta2"])):    
             regr = regr_dictionary[moment]    
@@ -1746,14 +1707,6 @@
         # calculate chi. Exclude measurements of flux and centroids
         shapes = shapes[:, 3:10]
         errors = shape_errors[:, 3:10]
-=======
-        shapes_model = self.analytic_shapes(params, self.analytic_coefs)
-        shape_weights = self._shape_weights
-
-        # calculate chi. Exclude measurements of flux and centroids
-        shapes = shapes[:, 3:]
-        errors = shape_errors[:, 3:]
->>>>>>> 8e937931
         chi = (shape_weights[None] * (shapes_model - shapes) / errors).flatten()
         logger.debug('Current Chi2 / dof is {0:.4e} / {1}'.format(np.sum(np.square(chi)), len(chi)))
 
@@ -1918,34 +1871,6 @@
         return chi
 
     def _fit_model_shape_residual(self, lmparams, star, logger=None):
-<<<<<<< HEAD
-=======
-        """Residual function for fitting individual profile parameters
-
-        :param lmparams:    lmfit Parameters object
-        :param star:        A Star instance.
-        :param logger:      A logger object for logging debug info.
-                            [default: None]
-
-        :returns chi:       Chi of observed shape params to model params
-        """
-        logger = LoggerWrapper(logger)
-
-        all_params = lmparams.valuesdict().values()
-        flux, du, dv = all_params[:3]
-        params = all_params[3:]
-
-        profile = self.getProfile(params).shift(du, dv) * flux
-        star_model = self.drawProfile(star, profile, params, use_fit=False)
-        shape_model = self.measure_shape(star_model, return_error=False)
-        shape, error = self.measure_shape(star, return_error=True)
-
-        chi = (shape_model - shape) / error
-
-        return chi
-
-    def _fit_model_residual(self, lmparams, star, logger=None):
->>>>>>> 8e937931
         """Residual function for fitting individual profile parameters
         :param lmparams:    lmfit Parameters object
         :param star:        A Star instance.
