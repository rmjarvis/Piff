# Copyright (c) 2016 by Mike Jarvis and the other collaborators on GitHub at
# https://github.com/rmjarvis/Piff  All rights reserved.
#
# Piff is free software: Redistribution and use in source and binary forms
# with or without modification, are permitted provided that the following
# conditions are met:
#
# 1. Redistributions of source code must retain the above copyright notice, this
#    list of conditions and the disclaimer given in the accompanying LICENSE
#    file.
# 2. Redistributions in binary form must reproduce the above copyright notice,
#    this list of conditions and the disclaimer given in the documentation
#    and/or other materials provided with the distribution.

import numpy as np
import pickle
import galsim
import argparse
import time

import piff
from piff import Star, StarData, StarFit
from piff.util import calculateSNR
from sklearn.gaussian_process.kernels import RBF
<<<<<<< HEAD
from piff_test_helper import get_script_name, timer, CaptureLog
from atmosim import make_atmosphere
=======
>>>>>>> 800f2a4f

decaminfo = piff.des.DECamInfo()

def make_blank_star(x, y, chipnum, properties=(), stamp_size=19, **kwargs):
    wcs = decaminfo.get_nominal_wcs(chipnum)
    properties = dict(properties, chipnum=chipnum)
    star = piff.Star.makeTarget(x=x, y=y, wcs=wcs, stamp_size=stamp_size,
                                properties=properties, **kwargs)
    return star

<<<<<<< HEAD
def make_stars(nstars,rng,psf,init_params,atmo_type='Const',use_noise=True,logger=None):
=======
def make_stars(nstars, rng, psf, init_params, atmo_type='None', logger=None):
>>>>>>> 800f2a4f

    # some constants
    foreground = 3000.0
    maglo = 15.0
    maghi = 20.0
    pixels = 19
    max_snr = 0. # effectively remove extra noise
    min_snr = 50.
    pixedge = 20

    # Randomly cover the DES footprint and 61/62 CCDs
    chiplist =  [1] + list(range(3,62+1))  # omit chipnum=2
<<<<<<< HEAD
    chipnum = rng.choice(chiplist,nstars)
    icen = rng.uniform(1+pixedge,2048-pixedge,nstars)  
    jcen = rng.uniform(1+pixedge,4096-pixedge,nstars)
=======
    chipnum = rng.np.choice(chiplist, nstars)
    icen = rng.np.uniform(1+pixedge, 2048-pixedge, nstars)
    jcen = rng.np.uniform(1+pixedge, 4096-pixedge, nstars)
>>>>>>> 800f2a4f

    # Build blank stars at the desired locations
    blank_stars = []
    for i in range(nstars):
        # make the shell of a Star object
        blank_stars.append(make_blank_star(icen[i], jcen[i], chipnum[i], stamp_size=pixels))

    # fill reference wavefront using optatmo_psf
<<<<<<< HEAD
    stars = psf._get_refwavefront(blank_stars,logger)
    u_arr = np.array([star['u'] for star in stars])
    v_arr = np.array([star['v'] for star in stars])

    # save init_params
    opt_params = init_params.getValues()

    # also build a galsim random number generator
    seed = rng.bit_generator.random_raw() % 2**63
    print('galsim seed = ',seed)
    gsrng = galsim.BaseDeviate(seed)
=======
    stars = psf._get_refwavefront(blank_stars, logger)
>>>>>>> 800f2a4f

    # apply a different atmospheric kernel for every star
    if atmo_type=='RBF':

        # use a Gaussian Process to set a value of atmo_size, atmo_g1, atmo_g2 for each star
        x = np.array([u_arr, v_arr]).T

        # creating the correlation matrix / kernel
        kernel = 1. * RBF(1.)
        K = kernel.__call__(x)

        # typical values from DES Y1 image study
        size_sigma = 0.021
        g1_sigma = 0.0025
        g2_sigma = 0.0025

        # generating gaussian random field
<<<<<<< HEAD
        atmo_size = size_sigma * rng.multivariate_normal(np.zeros(nstars), K)
        atmo_g1 = g1_sigma * rng.multivariate_normal(np.zeros(nstars), K)
        atmo_g2 = g2_sigma * rng.multivariate_normal(np.zeros(nstars), K)
=======
        atmo_size = size_sigma * rng.np.multivariate_normal(np.zeros(nstars), K)
        atmo_g1 = g1_sigma * rng.np.multivariate_normal(np.zeros(nstars), K)
        atmo_g2 = g2_sigma * rng.np.multivariate_normal(np.zeros(nstars), K)
>>>>>>> 800f2a4f

        # add these to ofit_params
        for i in range(nstars):
            init_params.register('atmo_size_%d' % (i), atmo_size[i])
            init_params.register('atmo_g1_%d' % (i), atmo_g1[i])
            init_params.register('atmo_g2_%d' % (i), atmo_g2[i])

    elif atmo_type=='Galsim':
        
        raw_seeing = 0.80*galsim.arcsec
        airmass = 1.20
        wavelength = 620  #782.
        atm, target_FWHM, r0_500, L0 = make_atmosphere(airmass,raw_seeing,wavelength,rng)

        decam_aper = galsim.Aperture(diam=4.010, lam=wavelength, obscuration=0.4196)  

        moms = []
        for i in range(nstars):            
            thx = u_arr[i] * galsim.arcsec
            thy = v_arr[i] * galsim.arcsec
            staratmo =  atm.makePSF(lam=wavelength,t0=0.0,exptime=90.,
                                    flux=25_000,theta=(thx,thy),aper=decam_aper)

            img = staratmo.drawImage(method='phot', scale=0.263)  
            mom = galsim.hsm.FindAdaptiveMom(img)
            moms.append(mom)

        e1 = np.array([mom.observed_shape.e1 for mom in moms])
        e2 = np.array([mom.observed_shape.e2 for mom in moms])
        atmo_g1 = np.array([mom.observed_shape.g1 for mom in moms])
        atmo_g2 = np.array([mom.observed_shape.g2 for mom in moms])
        sig_m = np.array([mom.moments_sigma*0.263 for mom in moms])  # convert to arcsec
        atmo_size = sig_m * 2.355

        # not used but for reference here is transformation from HSM to moments
        #M11 = (sig_m/np.power(1.-e1**2-e2**2,0.25) )**2
        #M02 = M11*e2
        #M20 = M11*e1

        # set constant atmosphere terms to be mean of atmo_
        mean_atmo_size = np.mean(atmo_size)
        mean_atmo_g1 = np.mean(atmo_g1)
        mean_atmo_g2 = np.mean(atmo_g2)
        init_params.setValue('opt_size',mean_atmo_size)
        init_params.setValue('opt_g1',mean_atmo_g1)
        init_params.setValue('opt_g2',mean_atmo_g2)
        opt_params = init_params.getValues()  #overwrite opt_params since it has changed

        # add spatially varying atmosphere terms to ofit_params
        for i in range(nstars):
            init_params.register('atmo_size_%d' % (i),atmo_size[i]-mean_atmo_size)
            init_params.register('atmo_g1_%d' % (i),atmo_g1[i]-mean_atmo_g1)
            init_params.register('atmo_g2_%d' % (i),atmo_g2[i]-mean_atmo_g2)
        
    # have the OptAtmo PSF make the model stars
    noiseless_stars = psf.make_modelstars(init_params, stars, psf.model, logger=logger)

    # now add shot noise to the stars and scale to desired flux
    noisy_stars = []
    for i,star in enumerate(noiseless_stars):

        # use to adjust the star's properties
        properties = star.data.properties

        # calculate the flux from a randomly selected magnitude
<<<<<<< HEAD
        mag = rng.uniform(maglo,maghi)  # uniform distribution
        flux = 10.**((30.0-mag)/2.5)          # using a zero point of 30th mag
=======
        mag = rng.np.uniform(maglo,maghi)  # uniform distribution
        flux = 10.**((30.0-mag)/2.5)           # using a zero point of 30th mag
>>>>>>> 800f2a4f

        # scale the image's pixel_sum, work with a copy
        im = star.image * flux
        properties['flux'] = flux

<<<<<<< HEAD
        if use_noise:
            # Generate a Poisson noise model, with some foreground (assumes that this foreground was already subtracted)
            poisson_noise = galsim.PoissonNoise(gsrng,sky_level=foreground)
            im.addNoise(poisson_noise)  # adds in place
=======
        # Generate a Poisson noise model, with some foreground (assumes that this foreground
        # was already subtracted)
        poisson_noise = galsim.PoissonNoise(rng, sky_level=foreground)
        im.addNoise(poisson_noise)  # adds in place
>>>>>>> 800f2a4f

        # get new weight in photo-electrons (im is a Galsim image)
        inverse_weight = im + foreground
        weight = 1.0/inverse_weight

        # check minimum snr
        snr = calculateSNR(im, weight)
<<<<<<< HEAD
        #if snr > max_snr:
        #    factor = (max_snr / snr)**2
        #    weight *= factor
        properties['snr'] = snr        # store the original SNR here

        for key in ['x', 'y', 'u', 'v']:
            # Get rid of keys that constructor doesn't want to see:
            properties.pop(key, None)

        data = StarData(image=im,
                        image_pos=star.data.image_pos,
                        weight=weight,
                        pointing=star.data.pointing,
                        field_pos=star.data.field_pos,
                        orig_weight=star.data.orig_weight,
                        properties=properties)

        # get 'fit' parameters for this star
        params = list(opt_params.copy())
        if atmo_type!='Const':
            params.append(init_params.get('atmo_size_%d' % (i)))
            params.append(init_params.get('atmo_g1_%d' % (i)))
            params.append(init_params.get('atmo_g2_%d' % (i)))

        fit = StarFit(params,
                      flux=star.fit.flux,
                      center=star.fit.center)
        noisy_star = Star(data, fit)
=======
        if snr < min_snr:
            continue

        # set the maximum SNR for this star, by scaling up the weight
        if max_snr > 0 and snr > max_snr:
            factor = (max_snr / snr)**2
            weight *= factor

        # make new noisy star
        star = star.withProperties(snr=snr)
        data = star.data.withNew(image=im, weight=weight)
        noisy_star = Star(data, star.fit)
>>>>>>> 800f2a4f
        noisy_stars.append(noisy_star)

    # return the list of Stars
    return noisy_stars



<<<<<<< HEAD
@timer
def make_image(config_file,variables='',seed=12345,nstars=8000,use_noise=True,optics_type='Fast',atmo_type='Const',verbose_level=1):
    """
    This test makes an image's worth of stars using optatmo_psf

    :param config_file:                     Configuration file for optatmo_psf
    :param variables:                       String with additional configuration variables [default: '']
    :param seed:                            Random number seed [default: 12345]
    :param nstars:                          Number of stars to make [default: 8000]
    :param use_noise:                       Apply shot noise [default: True]
    :param optics_type:                     Type of optical wavefront to generate, 'Fast' or 'Nominal' [default: Fast]
    :param atmo_type:                       Type of atmosphere to generate, 'Const', 'RBF', 'Galsim' [default: None]
    :param verbose_level:                   Verbose level for logger [default: 1]
    """

    # random number seeds
    nprng = default_rng(seed)
=======
def make_image(config_file, variables='', seed=12345, nstars=8000, optics_type='Fast',
               atmo_type='None', verbose_level=1):
    """
    This test makes an image's worth of stars using optatmo_psf

    :param config_file:   Configuration file for optatmo_psf
    :param variables:     String with additional configuration variables [default: '']
    :param seed:          Random number seed [default: 12345]
    :param nstars:        Number of stars to make [default: 8000]
    :param optics_type:   Type of optical wavefront to generate, 'Fast' or 'Nominal' [default: Fast]
    :param atmo_type:     Type of atmosphere to generate, 'None', 'RBF', 'Galsim' [default: None]
    :param verbose_level: Verbose level for logger [default: 1]
    """

    # random number generator
    rng = galsim.BaseDeviate(seed)
>>>>>>> 800f2a4f

    # read the yaml
    config = piff.read_config(config_file)
    logger = piff.setup_logger(verbose=verbose_level)

    # modify the config from the command line..
    piff.config.parse_variables(config, variables, logger)

    # build the PSF
    psf = piff.PSF.process(config['psf'], logger=logger)

    # get params object from psf
    init_params = psf._setup_ofit_params(psf.ofit_initvalues, psf.ofit_bounds,
                                         psf.ofit_initerrors, psf.ofit_double_zernike_terms,
                                         psf.ofit_fix)

    # fill with random values
    init_params.setValue('opt_size', rng.np.uniform(0.8,1.2,1)[0])
    init_params.setValue('opt_L0', rng.np.uniform(3.,10.,1)[0])
    init_params.setValue('z4f1', rng.np.uniform(-0.3,0.3,1)[0])
    init_params.setValue('z5f1', rng.np.uniform(-0.2,0.2,1)[0])
    init_params.setValue('z6f1', rng.np.uniform(-0.2,0.2,1)[0])
    init_params.setValue('z11f1', rng.np.uniform(-0.2,0.2,1)[0])

    if optics_type=='Nominal':
        init_params.setValue('opt_g1', rng.np.uniform(-0.05,0.05,1)[0])
        init_params.setValue('opt_g2', rng.np.uniform(-0.05,0.05,1)[0])
        for iz in range(7,10+1):
            init_params.setValue('z%df1' % (iz), rng.np.uniform(-0.2,0.2,1)[0])
        init_params.setValue('z5f2', rng.np.uniform(-0.3,0.3,1)[0])
        init_params.setValue('z5f3', rng.np.uniform(-0.3,0.3,1)[0])
        init_params.setValue('z6f2', rng.np.uniform(-0.3,0.3,1)[0])
        init_params.setValue('z6f3', rng.np.uniform(-0.3,0.3,1)[0])

    # make an image of fake stars
<<<<<<< HEAD
    init_params.print()
    stars = make_stars(nstars,nprng,psf,init_params,atmo_type,use_noise,logger=logger)
=======
    stars = make_stars(nstars, rng, psf, init_params, atmo_type, logger=logger)
>>>>>>> 800f2a4f

    # return
    return stars, init_params

if __name__ == '__main__':
    parser = argparse.ArgumentParser()

<<<<<<< HEAD
    parser.add_argument('config_file',type=str,help="Configuration Filename")
    parser.add_argument('variables',type=str,nargs='*',help="add options to configuration",default='')
    parser.add_argument('-f', '--output_file', dest='output_file',type=str,help="Output Filename",default='mkimage.pkl')
    parser.add_argument('-s', '--seed', dest='seed',type=int,help="seed",default=12345)
    parser.add_argument('-n', '--nstars', dest='nstars',type=int,help="nstars",default=800)
    parser.add_argument('-no', '--no_noise', dest='no_noise',action='store_true',help="dont add shot noise",default=False)
    parser.add_argument('-o', '--optics_type', dest='optics_type',type=str,help="optics_type Fast,Nominal",default='Nominal')
    parser.add_argument('-a', '--atmo_type', dest='atmo_type',type=str,help="atmo_type Const,RBF,Galsim",default='None')
=======
    parser.add_argument('config_file', type=str, help="Configuration Filename")
    parser.add_argument('variables', type=str, nargs='*',
                        help="add options to configuration",
                        default='')
    parser.add_argument('-f', '--output_file', dest='output_file', type=str,
                        help="Output Filename", default='mkimage.pkl')
    parser.add_argument('-s', '--seed', dest='seed', type=int, help="seed", default=12345)
    parser.add_argument('-n', '--nstars', dest='nstars', type=int, help="nstars", default=800)
    parser.add_argument('-o', '--optics_type', dest='optics_type', type=str,
                        help="optics_type Fast,Nomninal", default='Fast')
    parser.add_argument('-a', '--atmo_type', dest='atmo_type', type=str,
                        help="atmo_type None,RBF,Galsim", default='None')
>>>>>>> 800f2a4f

    options = parser.parse_args()
    kwargs = vars(options)
    print(options)

<<<<<<< HEAD
    use_noise = not options.no_noise
    stars,init_params = make_image(options.config_file,options.variables,options.seed,options.nstars,use_noise,options.optics_type,options.atmo_type)
    #init_params.print()
    outdict = {"init_params":init_params,"stars":stars}

    pickle.dump(outdict,open(options.output_file,'wb'))
=======
    t0 = time.time()
    stars, init_params = make_image(options.config_file, options.variables, options.seed,
                                    options.nstars, options.optics_type, options.atmo_type)
    t1 = time.time()
    print('Time for make_image = ',t1-t0)

    init_params.print()
    outdict = {"init_params":init_params, "stars":stars}
    pickle.dump(outdict, open(options.output_file, 'wb'))
>>>>>>> 800f2a4f
<|MERGE_RESOLUTION|>--- conflicted
+++ resolved
@@ -22,11 +22,7 @@
 from piff import Star, StarData, StarFit
 from piff.util import calculateSNR
 from sklearn.gaussian_process.kernels import RBF
-<<<<<<< HEAD
-from piff_test_helper import get_script_name, timer, CaptureLog
 from atmosim import make_atmosphere
-=======
->>>>>>> 800f2a4f
 
 decaminfo = piff.des.DECamInfo()
 
@@ -37,11 +33,7 @@
                                 properties=properties, **kwargs)
     return star
 
-<<<<<<< HEAD
-def make_stars(nstars,rng,psf,init_params,atmo_type='Const',use_noise=True,logger=None):
-=======
 def make_stars(nstars, rng, psf, init_params, atmo_type='None', logger=None):
->>>>>>> 800f2a4f
 
     # some constants
     foreground = 3000.0
@@ -54,15 +46,9 @@
 
     # Randomly cover the DES footprint and 61/62 CCDs
     chiplist =  [1] + list(range(3,62+1))  # omit chipnum=2
-<<<<<<< HEAD
-    chipnum = rng.choice(chiplist,nstars)
-    icen = rng.uniform(1+pixedge,2048-pixedge,nstars)  
-    jcen = rng.uniform(1+pixedge,4096-pixedge,nstars)
-=======
     chipnum = rng.np.choice(chiplist, nstars)
     icen = rng.np.uniform(1+pixedge, 2048-pixedge, nstars)
     jcen = rng.np.uniform(1+pixedge, 4096-pixedge, nstars)
->>>>>>> 800f2a4f
 
     # Build blank stars at the desired locations
     blank_stars = []
@@ -71,21 +57,9 @@
         blank_stars.append(make_blank_star(icen[i], jcen[i], chipnum[i], stamp_size=pixels))
 
     # fill reference wavefront using optatmo_psf
-<<<<<<< HEAD
     stars = psf._get_refwavefront(blank_stars,logger)
     u_arr = np.array([star['u'] for star in stars])
     v_arr = np.array([star['v'] for star in stars])
-
-    # save init_params
-    opt_params = init_params.getValues()
-
-    # also build a galsim random number generator
-    seed = rng.bit_generator.random_raw() % 2**63
-    print('galsim seed = ',seed)
-    gsrng = galsim.BaseDeviate(seed)
-=======
-    stars = psf._get_refwavefront(blank_stars, logger)
->>>>>>> 800f2a4f
 
     # apply a different atmospheric kernel for every star
     if atmo_type=='RBF':
@@ -103,15 +77,9 @@
         g2_sigma = 0.0025
 
         # generating gaussian random field
-<<<<<<< HEAD
-        atmo_size = size_sigma * rng.multivariate_normal(np.zeros(nstars), K)
-        atmo_g1 = g1_sigma * rng.multivariate_normal(np.zeros(nstars), K)
-        atmo_g2 = g2_sigma * rng.multivariate_normal(np.zeros(nstars), K)
-=======
         atmo_size = size_sigma * rng.np.multivariate_normal(np.zeros(nstars), K)
         atmo_g1 = g1_sigma * rng.np.multivariate_normal(np.zeros(nstars), K)
         atmo_g2 = g2_sigma * rng.np.multivariate_normal(np.zeros(nstars), K)
->>>>>>> 800f2a4f
 
         # add these to ofit_params
         for i in range(nstars):
@@ -158,7 +126,6 @@
         init_params.setValue('opt_size',mean_atmo_size)
         init_params.setValue('opt_g1',mean_atmo_g1)
         init_params.setValue('opt_g2',mean_atmo_g2)
-        opt_params = init_params.getValues()  #overwrite opt_params since it has changed
 
         # add spatially varying atmosphere terms to ofit_params
         for i in range(nstars):
@@ -177,29 +144,17 @@
         properties = star.data.properties
 
         # calculate the flux from a randomly selected magnitude
-<<<<<<< HEAD
-        mag = rng.uniform(maglo,maghi)  # uniform distribution
-        flux = 10.**((30.0-mag)/2.5)          # using a zero point of 30th mag
-=======
         mag = rng.np.uniform(maglo,maghi)  # uniform distribution
         flux = 10.**((30.0-mag)/2.5)           # using a zero point of 30th mag
->>>>>>> 800f2a4f
 
         # scale the image's pixel_sum, work with a copy
         im = star.image * flux
         properties['flux'] = flux
 
-<<<<<<< HEAD
-        if use_noise:
-            # Generate a Poisson noise model, with some foreground (assumes that this foreground was already subtracted)
-            poisson_noise = galsim.PoissonNoise(gsrng,sky_level=foreground)
-            im.addNoise(poisson_noise)  # adds in place
-=======
         # Generate a Poisson noise model, with some foreground (assumes that this foreground
         # was already subtracted)
         poisson_noise = galsim.PoissonNoise(rng, sky_level=foreground)
         im.addNoise(poisson_noise)  # adds in place
->>>>>>> 800f2a4f
 
         # get new weight in photo-electrons (im is a Galsim image)
         inverse_weight = im + foreground
@@ -207,36 +162,6 @@
 
         # check minimum snr
         snr = calculateSNR(im, weight)
-<<<<<<< HEAD
-        #if snr > max_snr:
-        #    factor = (max_snr / snr)**2
-        #    weight *= factor
-        properties['snr'] = snr        # store the original SNR here
-
-        for key in ['x', 'y', 'u', 'v']:
-            # Get rid of keys that constructor doesn't want to see:
-            properties.pop(key, None)
-
-        data = StarData(image=im,
-                        image_pos=star.data.image_pos,
-                        weight=weight,
-                        pointing=star.data.pointing,
-                        field_pos=star.data.field_pos,
-                        orig_weight=star.data.orig_weight,
-                        properties=properties)
-
-        # get 'fit' parameters for this star
-        params = list(opt_params.copy())
-        if atmo_type!='Const':
-            params.append(init_params.get('atmo_size_%d' % (i)))
-            params.append(init_params.get('atmo_g1_%d' % (i)))
-            params.append(init_params.get('atmo_g2_%d' % (i)))
-
-        fit = StarFit(params,
-                      flux=star.fit.flux,
-                      center=star.fit.center)
-        noisy_star = Star(data, fit)
-=======
         if snr < min_snr:
             continue
 
@@ -249,7 +174,6 @@
         star = star.withProperties(snr=snr)
         data = star.data.withNew(image=im, weight=weight)
         noisy_star = Star(data, star.fit)
->>>>>>> 800f2a4f
         noisy_stars.append(noisy_star)
 
     # return the list of Stars
@@ -257,25 +181,6 @@
 
 
 
-<<<<<<< HEAD
-@timer
-def make_image(config_file,variables='',seed=12345,nstars=8000,use_noise=True,optics_type='Fast',atmo_type='Const',verbose_level=1):
-    """
-    This test makes an image's worth of stars using optatmo_psf
-
-    :param config_file:                     Configuration file for optatmo_psf
-    :param variables:                       String with additional configuration variables [default: '']
-    :param seed:                            Random number seed [default: 12345]
-    :param nstars:                          Number of stars to make [default: 8000]
-    :param use_noise:                       Apply shot noise [default: True]
-    :param optics_type:                     Type of optical wavefront to generate, 'Fast' or 'Nominal' [default: Fast]
-    :param atmo_type:                       Type of atmosphere to generate, 'Const', 'RBF', 'Galsim' [default: None]
-    :param verbose_level:                   Verbose level for logger [default: 1]
-    """
-
-    # random number seeds
-    nprng = default_rng(seed)
-=======
 def make_image(config_file, variables='', seed=12345, nstars=8000, optics_type='Fast',
                atmo_type='None', verbose_level=1):
     """
@@ -292,7 +197,6 @@
 
     # random number generator
     rng = galsim.BaseDeviate(seed)
->>>>>>> 800f2a4f
 
     # read the yaml
     config = piff.read_config(config_file)
@@ -328,12 +232,7 @@
         init_params.setValue('z6f3', rng.np.uniform(-0.3,0.3,1)[0])
 
     # make an image of fake stars
-<<<<<<< HEAD
-    init_params.print()
-    stars = make_stars(nstars,nprng,psf,init_params,atmo_type,use_noise,logger=logger)
-=======
     stars = make_stars(nstars, rng, psf, init_params, atmo_type, logger=logger)
->>>>>>> 800f2a4f
 
     # return
     return stars, init_params
@@ -341,16 +240,6 @@
 if __name__ == '__main__':
     parser = argparse.ArgumentParser()
 
-<<<<<<< HEAD
-    parser.add_argument('config_file',type=str,help="Configuration Filename")
-    parser.add_argument('variables',type=str,nargs='*',help="add options to configuration",default='')
-    parser.add_argument('-f', '--output_file', dest='output_file',type=str,help="Output Filename",default='mkimage.pkl')
-    parser.add_argument('-s', '--seed', dest='seed',type=int,help="seed",default=12345)
-    parser.add_argument('-n', '--nstars', dest='nstars',type=int,help="nstars",default=800)
-    parser.add_argument('-no', '--no_noise', dest='no_noise',action='store_true',help="dont add shot noise",default=False)
-    parser.add_argument('-o', '--optics_type', dest='optics_type',type=str,help="optics_type Fast,Nominal",default='Nominal')
-    parser.add_argument('-a', '--atmo_type', dest='atmo_type',type=str,help="atmo_type Const,RBF,Galsim",default='None')
-=======
     parser.add_argument('config_file', type=str, help="Configuration Filename")
     parser.add_argument('variables', type=str, nargs='*',
                         help="add options to configuration",
@@ -363,20 +252,11 @@
                         help="optics_type Fast,Nomninal", default='Fast')
     parser.add_argument('-a', '--atmo_type', dest='atmo_type', type=str,
                         help="atmo_type None,RBF,Galsim", default='None')
->>>>>>> 800f2a4f
 
     options = parser.parse_args()
     kwargs = vars(options)
     print(options)
 
-<<<<<<< HEAD
-    use_noise = not options.no_noise
-    stars,init_params = make_image(options.config_file,options.variables,options.seed,options.nstars,use_noise,options.optics_type,options.atmo_type)
-    #init_params.print()
-    outdict = {"init_params":init_params,"stars":stars}
-
-    pickle.dump(outdict,open(options.output_file,'wb'))
-=======
     t0 = time.time()
     stars, init_params = make_image(options.config_file, options.variables, options.seed,
                                     options.nstars, options.optics_type, options.atmo_type)
@@ -385,5 +265,4 @@
 
     init_params.print()
     outdict = {"init_params":init_params, "stars":stars}
-    pickle.dump(outdict, open(options.output_file, 'wb'))
->>>>>>> 800f2a4f
+    pickle.dump(outdict, open(options.output_file, 'wb'))